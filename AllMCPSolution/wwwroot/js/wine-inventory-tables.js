window.WineInventoryTables = window.WineInventoryTables || {};
window.WineInventoryTables.initialize = function () {
            if (window.WineInventoryTables.__initialized) {
                return;
            }

            window.WineInventoryTables.__initialized = true;

                        // Global suppression for accidental re-activation when closing details
                        let __suppressNextPointerSequenceUntil = 0;
                        function suppressNextPointerSequence(durationMs = 200) {
                            __suppressNextPointerSequenceUntil = Date.now() + Math.max(0, durationMs);
                        }
                        function isPointerSequenceSuppressed() {
                            return Date.now() < __suppressNextPointerSequenceUntil;
                        }

            const filtersForm = document.querySelector('form.filters');
            const clearFiltersButton = filtersForm?.querySelector('[data-clear-filters]');

            if (filtersForm && clearFiltersButton) {
                clearFiltersButton.addEventListener('click', (event) => {
                    event.preventDefault();
                    const controls = Array.from(filtersForm.querySelectorAll('[data-default-value]'));

                    controls.forEach((control) => {
                        const defaultValue = control.getAttribute('data-default-value');

                        if (defaultValue == null) {
                            return;
                        }

                        if (control instanceof HTMLInputElement || control instanceof HTMLSelectElement || control instanceof HTMLTextAreaElement) {
                            control.value = defaultValue;
                        }
                    });

                    if (typeof filtersForm.requestSubmit === 'function') {
                        filtersForm.requestSubmit();
                    } else {
                        filtersForm.submit();
                    }
                });
            }

            const inventoryTable = document.getElementById('inventory-table');
            const detailsTable = document.getElementById('details-table');
            const detailsBody = detailsTable?.querySelector('#details-table-body');
            let detailAddRow = document.getElementById('detail-add-row');
            const emptyRow = detailsBody?.querySelector('.empty-row');
            const detailsTitle = document.getElementById('details-title');
            const detailsTitleName = document.getElementById('details-title-name');
            const detailsTitleVintage = document.getElementById('details-title-vintage');
            const detailsSubtitle = document.getElementById('details-subtitle');
            const messageBanner = document.getElementById('details-message');
            const bottleModal = window.BottleManagementModal;
            const detailsPanel = bottleModal?.getContainer?.() ?? document.querySelector('.details-panel') ?? document.querySelector('[data-crud-table="details"]');
            const notesPanel = document.getElementById('notes-panel');
            const notesTable = document.getElementById('notes-table');
            const notesBody = notesTable?.querySelector('tbody');
            const notesAddRow = notesTable?.querySelector('#note-add-row');
            const notesEmptyRow = notesBody?.querySelector('.empty-row');
            const notesAddUserDisplay = notesAddRow?.querySelector('.note-add-user-name');
            const notesAddScore = notesAddRow?.querySelector('.note-add-score');
            const notesAddText = notesAddRow?.querySelector('.note-add-text');
            const notesAddButton = notesAddRow?.querySelector('.note-add-submit');
            const notesMessage = document.getElementById('notes-message');
            const notesTitle = document.getElementById('notes-title');
            const notesSubtitle = document.getElementById('notes-subtitle');
            const notesCloseButton = document.getElementById('notes-close');
            const locationSection = document.getElementById('inventory-locations');
            const locationList = locationSection?.querySelector('[data-location-list]');
            const locationTemplate = document.getElementById('inventory-location-template');
            const locationMessage = locationSection?.querySelector('[data-location-message]');
            const locationEmpty = locationSection?.querySelector('[data-location-empty]');
            const locationCreateCard = locationSection?.querySelector('[data-location-create]');
            const locationCreateForm = locationCreateCard?.querySelector('[data-location-create-form]');
            const locationCreateInput = locationCreateForm?.querySelector('[data-location-input]');
            const locationCreateCapacity = locationCreateForm?.querySelector('[data-location-capacity-input]');
            const locationCreateCancel = locationCreateForm?.querySelector('[data-location-cancel]');
            const locationAddButton = locationSection?.querySelector('[data-location-add]');
            const currentUserId = locationSection?.dataset?.currentUserId ?? locationSection?.getAttribute('data-current-user-id') ?? '';
            const notesEnabled = Boolean(notesPanel && notesTable && notesBody && notesAddRow && notesEmptyRow && notesAddUserDisplay && notesAddScore && notesAddText && notesAddButton && notesMessage && notesTitle && notesSubtitle && notesCloseButton);
            const summaryColumnCount = inventoryTable?.querySelectorAll('thead th')?.length ?? 1;
            const groupingSelect = document.querySelector('[data-inventory-group-select]');
            let activeGroupingKey = groupingSelect?.value ?? 'wine';
            let groupExpansionState = {};
            let nextSummaryRowIndex = 0;
            const MAX_LOCATION_CAPACITY = 10000;

            // Ensure the Inventory Add modal can open even if other sections fail initialization
            if (!window.WineInventoryTables.__addModalBound) {
                const __addBtn = document.querySelector('.inventory-add-trigger');
                const __overlay = document.getElementById('inventory-add-overlay');
                const __popover = document.getElementById('inventory-add-popover');
                if (__addBtn && __overlay && __popover) {
                    window.WineInventoryTables.__addModalBound = true;

                    // If the dedicated InventoryAddModal exists, delegate to it to avoid duplicate logic/listeners
                    if (window.InventoryAddModal) {
                        const __open = () => {
                            try {
                                window.InventoryAddModal.open();
                            } catch { /* no-op */ }
                        };
                        const __close = () => {
                            try {
                                window.InventoryAddModal.close();
                            } catch { /* no-op */ }
                        };
                        __addBtn.addEventListener('click', __open);
                        __overlay.addEventListener('click', (e) => { if (e.target === __overlay) { __close(); } });
                        __popover.querySelector('[data-add-wine-close]')?.addEventListener('click', __close);
                        __popover.querySelector('.inventory-add-cancel')?.addEventListener('click', __close);
                    } else {
                        // Fallback lightweight open/close if the dedicated modal controller is not available
                        const __open = () => {
                            try {
                                __overlay.hidden = false;
                                __overlay.setAttribute('aria-hidden', 'false');
                                __overlay.classList.add('is-open');
                                document.body.style.overflow = 'hidden';
                                const __search = __popover.querySelector('.inventory-add-wine-search');
                                __search && typeof __search.focus === 'function' && __search.focus();
                            } catch { /* no-op */ }
                        };
                        const __close = () => {
                            try {
                                __overlay.classList.remove('is-open');
                                __overlay.setAttribute('aria-hidden', 'true');
                                __overlay.hidden = true;
                                document.body.style.overflow = '';
                            } catch { /* no-op */ }
                        };
                        __addBtn.addEventListener('click', __open);
                        __overlay.addEventListener('click', (e) => { if (e.target === __overlay) { __close(); } });
                        __popover.querySelector('[data-add-wine-close]')?.addEventListener('click', __close);
                        __popover.querySelector('.inventory-add-cancel')?.addEventListener('click', __close);
                    }
                }
            }

            // Relaxed guard: allow initialization even if detailAddRow is missing; most features check for elements when needed.
            if (!inventoryTable || !detailsTable || !detailsBody || !emptyRow || !detailsTitle || !detailsSubtitle || !messageBanner) {
                return;
            }

            let activeDetailActionsMenu = null;

            document.addEventListener('click', (event) => {
                if (!activeDetailActionsMenu) {
                    return;
                }

                const menu = activeDetailActionsMenu;

                if (!menu || !document.body.contains(menu)) {
                    activeDetailActionsMenu = null;
                    return;
                }

                if (menu.contains(event.target)) {
                    return;
                }

                closeActiveDetailActionsMenu();
            });

            document.addEventListener('keydown', (event) => {
                if (event.key === 'Escape') {
                    closeActiveDetailActionsMenu({ focusTrigger: true });
                }
            });

            const addWineButton = document.querySelector('.inventory-add-trigger');
            const addWineOverlay = document.getElementById('inventory-add-overlay');
            const addWinePopover = document.getElementById('inventory-add-popover');
            const addWineForm = addWinePopover?.querySelector('.inventory-add-form');
            const addWineSearch = addWinePopover?.querySelector('.inventory-add-wine-search');
            const addWineHiddenInput = addWinePopover?.querySelector('.inventory-add-wine-id');
            const addWineResults = addWinePopover?.querySelector('.inventory-add-wine-results');
            const addWineCombobox = addWinePopover?.querySelector('.inventory-add-combobox');
            const addWineVintage = addWinePopover?.querySelector('.inventory-add-vintage');
            const addWineLocation = addWinePopover?.querySelector('.inventory-add-location');
            const addWineQuantity = addWinePopover?.querySelector('.inventory-add-quantity');
            const addWineSummary = addWinePopover?.querySelector('.inventory-add-summary');
            const addWineHint = addWinePopover?.querySelector('.inventory-add-vintage-hint');
            const addWineError = addWinePopover?.querySelector('.inventory-add-error');
            const addWineSubmit = addWinePopover?.querySelector('.inventory-add-submit');
            const addWineCancel = addWinePopover?.querySelector('.inventory-add-cancel');
            const addWineClose = addWinePopover?.querySelector('[data-add-wine-close]');
            const wineSurferOverlay = document.getElementById('inventory-wine-surfer-overlay');
            const wineSurferPopover = document.getElementById('inventory-wine-surfer-popover');
            const wineSurferClose = wineSurferPopover?.querySelector('[data-wine-surfer-close]');
            const wineSurferStatus = wineSurferPopover?.querySelector('.inventory-wine-surfer-status');
            const wineSurferList = wineSurferPopover?.querySelector('.inventory-wine-surfer-list');
            const wineSurferIntro = wineSurferPopover?.querySelector('.inventory-wine-surfer-intro');
            const wineSurferQueryLabel = wineSurferPopover?.querySelector('.inventory-wine-surfer-query');

            const formatScore = (value) => {
                if (value == null || value === '') {
                    return '—';
                }

                const parsed = Number(value);
                return Number.isFinite(parsed) ? parsed.toFixed(1) : '—';
            };
            const parseScore = (raw) => {
                if (raw == null || raw === '') {
                    return null;
                }

                const trimmed = String(raw).trim();
                if (!trimmed) {
                    return null;
                }

                const parsed = Number.parseFloat(trimmed);
                if (!Number.isFinite(parsed) || parsed < 0 || parsed > 10) {
                    return undefined;
                }

                return parsed;
            };

            let detailAddLocation = detailAddRow?.querySelector('.detail-add-location') ?? null;
            let detailAddPrice = detailAddRow?.querySelector('.detail-add-price') ?? null;
            let detailAddQuantity = detailAddRow?.querySelector('.detail-add-quantity-select') ?? null;
            let detailAddButton = detailAddRow?.querySelector('.detail-add-submit') ?? null;
            const inventorySection = document.getElementById('inventory-view');
            const modalElements = bottleModal?.getElements?.();
            const detailsSection = (bottleModal?.getContainer?.() ?? document.getElementById('details-view'));
            const detailsCloseButton = document.getElementById('details-close-button');
            const modalOverlay = modalElements?.overlay ?? null;
            let detailAddHandlersBound = false;

            function refreshDetailAddElements() {
                const nextRow = document.getElementById('detail-add-row');
                if (nextRow !== detailAddRow) {
                    detailAddRow = nextRow;
                }

                detailAddLocation = detailAddRow?.querySelector('.detail-add-location') ?? null;
                detailAddPrice = detailAddRow?.querySelector('.detail-add-price') ?? null;
                detailAddQuantity = detailAddRow?.querySelector('.detail-add-quantity-select') ?? null;
                detailAddButton = detailAddRow?.querySelector('.detail-add-submit') ?? null;
            }

            const handleDetailAddRowPointerDown = (event) => {
                if (!event) {
                    return;
                }

                const targetElement = event.target instanceof Element ? event.target : null;
                if (!targetElement) {
                    return;
                }

                refreshDetailAddElements();

                const button = targetElement.closest('.detail-add-submit');
                const pointerType = event.pointerType ?? null;

                const rect = detailAddButton?.getBoundingClientRect?.();
                const withinButtonBounds = Boolean(rect
                    && Number.isFinite(rect.left)
                    && Number.isFinite(rect.top)
                    && Number.isFinite(rect.width)
                    && Number.isFinite(rect.height)
                    && Number.isFinite(event.clientX)
                    && Number.isFinite(event.clientY)
                    && event.clientX >= rect.left
                    && event.clientX <= rect.left + rect.width
                    && event.clientY >= rect.top
                    && event.clientY <= rect.top + rect.height);

                if (!button && !withinButtonBounds) {
                    return;
                }

                if (typeof window !== 'undefined' && window.console && typeof window.console.log === 'function') {
                    window.console.log('[BottleManagementModal] Add Bottles pointerdown', {
                        buttonDisabled: button?.disabled ?? detailAddButton?.disabled ?? null,
                        rowHidden: detailAddRow?.hidden ?? null,
                        eventTarget: targetElement,
                        hitButton: Boolean(button),
                        pointerType,
                        withinBounds: withinButtonBounds
                    });
                    logDetailAddButtonState(button ? 'pointerdown' : 'pointerdown-outside-button');
                }
            };

            const handleDetailAddRowMouseDown = (event) => {
                const targetElement = event?.target instanceof Element ? event.target : null;
                if (!targetElement) {
                    return;
                }

                refreshDetailAddElements();
                const button = targetElement.closest('.detail-add-submit');
                const withinRow = detailAddRow ? detailAddRow.contains(targetElement) : false;

                if (!withinRow && !button) {
                    return;
                }

                logDetailAddButtonState('mousedown');
            };

            const handleDetailAddRowClick = (event) => {
                const button = event?.target instanceof Element
                    ? event.target.closest('.detail-add-submit')
                    : null;

                if (!button) {
                    return;
                }

                refreshDetailAddElements();

                if (detailAddRow && !detailAddRow.contains(button)) {
                    return;
                }

                if (button.disabled) {
                    if (typeof window !== 'undefined' && window.console && typeof window.console.log === 'function') {
                        window.console.log('[BottleManagementModal] Add Bottles click ignored because button is disabled');
                    }
                    return;
                }

                logDetailAddButtonState('click');
                handleAddBottle(event);
            };

            // Enforce initial state to avoid any flash of the details panel
            if (inventorySection) {
                inventorySection.hidden = false;
                inventorySection.setAttribute('aria-hidden', 'false');
            }
            showInventoryView();

            let selectedGroupId = null;
            let selectedSummary = null;
            let selectedRow = null;
            let notesSelectedBottleId = null;
            let selectedDetailRowElement = null;
            let loading = false;
            let notesLoading = false;
            let modalLoading = false;
            let drinkModalLoading = false;
            let drinkTarget = null;
            const DETAIL_ROW_DATA_KEY = '__wineInventoryDetail';

            const referenceData = {
                subAppellations: [],
                bottleLocations: [],
                users: []
            };
            const referenceDataPromise = loadReferenceData();
            let wineOptions = [];
            let selectedWineOption = null;
            let wineSearchTimeoutId = null;
            let wineSearchController = null;
            let wineSearchLoading = false;
            let wineSearchError = '';
            let currentWineQuery = '';
            let activeWineOptionIndex = -1;
            let lastCompletedQuery = '';
            let wineSurferLoading = false;
            let wineSurferError = '';
            let wineSurferResults = [];
            let wineSurferActiveQuery = '';
            let wineSurferController = null;
            let wineSurferSelectionPending = false;

            resetDetailsView();

            initializeLocationSection();
            initializeSummaryRows();
            bindGroupingControl();
            refreshGrouping({ resetState: true });
            // Avoid binding the legacy Add Wine popover logic if the dedicated InventoryAddModal is present
            if (!window.InventoryAddModal) {
                bindAddWinePopover();
            }
            bindDetailAddRow();
            bindDrinkBottleModal();
            bindDetailsCloseButton();
            if (notesEnabled) {
                bindNotesPanel();
            }

            function initializeSummaryRows() {
                const rows = Array.from(inventoryTable.querySelectorAll('tbody tr.group-row'));
                rows.forEach((row, index) => {
                    ensureRowInitialIndex(row, index);
                    attachSummaryRowHandlers(row);
                });

                if (rows.length > nextSummaryRowIndex) {
                    nextSummaryRowIndex = rows.length;
                }
            }

            function ensureRowInitialIndex(row, explicitIndex) {
                if (!row) {
                    return;
                }

                if (explicitIndex != null && !Number.isNaN(Number(explicitIndex))) {
                    row.dataset.initialIndex = String(explicitIndex);
                    nextSummaryRowIndex = Math.max(nextSummaryRowIndex, Number(explicitIndex) + 1);
                    return;
                }

                const existingValue = row.dataset.initialIndex;
                if (existingValue && existingValue !== '') {
                    const parsed = Number(existingValue);
                    if (!Number.isNaN(parsed)) {
                        nextSummaryRowIndex = Math.max(nextSummaryRowIndex, parsed + 1);
                        return;
                    }
                }

                row.dataset.initialIndex = String(nextSummaryRowIndex);
                nextSummaryRowIndex += 1;
            }

            function getInitialRowIndex(row) {
                if (!row) {
                    return Number.MAX_SAFE_INTEGER;
                }

                const value = Number(row.dataset?.initialIndex ?? row.getAttribute?.('data-initial-index'));
                return Number.isFinite(value) ? value : Number.MAX_SAFE_INTEGER;
            }

            function compareByInitialIndex(a, b) {
                return getInitialRowIndex(a) - getInitialRowIndex(b);
            }

            function sortRowsByInitialIndex(rows) {
                return (rows ?? []).slice().sort(compareByInitialIndex);
            }

            const GROUPING_CONFIG = {
                wine: {
                    key: 'wine',
                    label: 'Wine',
                    emptyLabel: 'Wine not set',
                    getValue: (row) => normalizeGroupingValue(getRowGroupingValue(row, 'wine')),
                    getDisplay(value) {
                        return formatGroupingDisplay(value, this.emptyLabel);
                    },
                    buildLabel(display) {
                        return buildGroupingLabel(this.label, display);
                    }
                },
                status: {
                    key: 'status',
                    label: 'Status',
                    emptyLabel: 'Status not set',
                    getValue: (row) => normalizeGroupingValue(getRowGroupingValue(row, 'status')),
                    getDisplay(value) {
                        return formatGroupingDisplay(value, this.emptyLabel);
                    },
                    buildLabel(display) {
                        return buildGroupingLabel(this.label, display);
                    }
                },
                color: {
                    key: 'color',
                    label: 'Color',
                    emptyLabel: 'Color not set',
                    getValue: (row) => normalizeGroupingValue(getRowGroupingValue(row, 'color')),
                    getDisplay(value) {
                        return formatGroupingDisplay(value, this.emptyLabel);
                    },
                    buildLabel(display) {
                        return buildGroupingLabel(this.label, display);
                    }
                },
                appellation: {
                    key: 'appellation',
                    label: 'Appellation',
                    emptyLabel: 'Appellation not set',
                    getValue: (row) => normalizeGroupingValue(getRowGroupingValue(row, 'appellation')),
                    getDisplay(value) {
                        return formatGroupingDisplay(value, this.emptyLabel);
                    },
                    buildLabel(display) {
                        return buildGroupingLabel(this.label, display);
                    }
                },
                vintage: {
                    key: 'vintage',
                    label: 'Vintage',
                    emptyLabel: 'Vintage not set',
                    getValue: (row) => normalizeGroupingValue(getRowGroupingValue(row, 'vintage')),
                    getDisplay(value) {
                        return formatGroupingDisplay(value, this.emptyLabel);
                    },
                    buildLabel(display) {
                        return buildGroupingLabel(this.label, display);
                    }
                }
            };

            if (activeGroupingKey !== 'none' && !Object.prototype.hasOwnProperty.call(GROUPING_CONFIG, activeGroupingKey)) {
                activeGroupingKey = 'none';
            }

            function bindGroupingControl() {
                if (!groupingSelect) {
                    return;
                }

                groupingSelect.addEventListener('change', () => {
                    const selectedValue = groupingSelect.value ?? 'none';
                    const normalizedValue = Object.prototype.hasOwnProperty.call(GROUPING_CONFIG, selectedValue)
                        ? selectedValue
                        : 'none';
                    const hasChanged = normalizedValue !== activeGroupingKey;
                    activeGroupingKey = normalizedValue;
                    if (hasChanged) {
                        groupExpansionState = {};
                    }
                    refreshGrouping({ expandForRow: selectedRow });
                });
            }

            function refreshGrouping(options = {}) {
                if (options.resetState) {
                    groupExpansionState = {};
                }

                applyGrouping({ expandForRow: options.expandForRow ?? selectedRow ?? null });
            }

            function applyGrouping(options = {}) {
                const tbody = inventoryTable.querySelector('tbody');
                if (!tbody) {
                    return;
                }

                const rows = Array.from(tbody.querySelectorAll('tr.group-row'));
                const headerRows = Array.from(tbody.querySelectorAll('tr.summary-group-row'));
                headerRows.forEach(row => row.remove());

                rows.forEach(row => {
                    row.hidden = false;
                    row.classList.remove('group-row--child');
                    row.removeAttribute('data-group-parent');
                });

                const config = GROUPING_CONFIG[activeGroupingKey];
                if (!config) {
                    inventoryTable.classList.remove('inventory-table--grouped');
                    if (rows.length > 0) {
                        const fragment = document.createDocumentFragment();
                        const orderedRows = sortRowsByInitialIndex(rows);
                        orderedRows.forEach(row => fragment.appendChild(row));
                        tbody.appendChild(fragment);
                    }
                    return;
                }

                if (rows.length === 0) {
                    inventoryTable.classList.remove('inventory-table--grouped');
                    return;
                }

                inventoryTable.classList.add('inventory-table--grouped');

                const groups = [];
                const groupMap = new Map();

                rows.forEach(row => {
                    const value = config.getValue(row);
                    const key = buildGroupKey(value, config.key);
                    let group = groupMap.get(key);
                    if (!group) {
                        group = {
                            key,
                            value,
                            display: config.getDisplay(value),
                            rows: []
                        };
                        groupMap.set(key, group);
                        groups.push(group);
                    }

                    group.rows.push(row);
                });

                const expandForRow = options.expandForRow ?? null;
                const validKeys = new Set(groups.map(group => group.key));

                Object.keys(groupExpansionState).forEach((key) => {
                    if (!validKeys.has(key)) {
                        delete groupExpansionState[key];
                    }
                });

                const fragment = document.createDocumentFragment();
                groups.forEach(group => {
                    const groupRows = sortRowsByInitialIndex(group.rows);
                    group.rows = groupRows;
                    const containsSelected = Boolean(selectedRow && groupRows.includes(selectedRow));
                    const containsExpandTarget = Boolean(expandForRow && groupRows.includes(expandForRow));
                    let expanded;
                    if (groupExpansionState[group.key] !== undefined) {
                        expanded = groupExpansionState[group.key];
                    } else {
                        expanded = containsSelected || containsExpandTarget || false;
                        groupExpansionState[group.key] = expanded;
                    }

                    const headerRow = buildGroupingHeaderRow(group, config, expanded);
                    fragment.appendChild(headerRow);

                    groupRows.forEach(row => {
                        row.classList.add('group-row--child');
                        row.dataset.groupParent = group.key;
                        row.hidden = !expanded;
                        fragment.appendChild(row);
                    });
                });

                tbody.appendChild(fragment);
            }

            function buildGroupingHeaderRow(group, config, expanded) {
                const row = document.createElement('tr');
                row.className = 'summary-group-row';
                if (expanded) {
                    row.classList.add('summary-group-row--expanded');
                }
                row.dataset.groupKey = group.key;
                // For wine grouping, capture representative wineId from first child row
                if (config?.key === 'wine' && group?.rows?.length) {
                    const firstChild = group.rows[0];
                    const wineId = firstChild?.dataset?.wineId ?? firstChild?.getAttribute?.('data-wine-id');
                    if (wineId) {
                        row.dataset.wineId = wineId;
                    }
                }
                row.setAttribute('tabindex', '0');
                row.setAttribute('role', 'button');
                row.setAttribute('aria-expanded', expanded ? 'true' : 'false');

                const cell = document.createElement('td');
                cell.colSpan = summaryColumnCount > 0 ? summaryColumnCount : 1;

                const content = document.createElement('div');
                content.className = 'summary-group-row__content';

                const indicator = document.createElement('span');
                indicator.className = 'summary-group-row__chevron';
                content.appendChild(indicator);

                const label = document.createElement('span');
                label.className = 'summary-group-row__label';
                const displayLabel = typeof config.buildLabel === 'function'
                    ? config.buildLabel(group.display)
                    : buildGroupingLabel(config.label, group.display);
                label.textContent = displayLabel;
                content.appendChild(label);

                const count = document.createElement('span');
                count.className = 'summary-group-row__count';
                count.textContent = formatGroupCount(group.rows.length);
                content.appendChild(count);

                cell.appendChild(content);
                row.appendChild(cell);

                row.addEventListener('click', async () => {
                    const wasExpanded = row.classList.contains('summary-group-row--expanded');
                    toggleGroupExpansion(group.key);
                    // After toggling, determine new state
                    const isExpanded = !wasExpanded;
                    if (config?.key === 'wine') {
                        await ensureWineSubtable(row, isExpanded);
                    }
                });
                row.addEventListener('keydown', async (event) => {
                    if (event.key === 'Enter' || event.key === ' ') {
                        event.preventDefault();
                        const wasExpanded = row.classList.contains('summary-group-row--expanded');
                        toggleGroupExpansion(group.key);
                        const isExpanded = !wasExpanded;
                        if (config?.key === 'wine') {
                            await ensureWineSubtable(row, isExpanded);
                        }
                    }
                });

                return row;
            }

            function toggleGroupExpansion(groupKey, desiredState) {
                const key = String(groupKey);
                const nextState = desiredState != null
                    ? Boolean(desiredState)
                    : !(groupExpansionState[key] ?? false);
                groupExpansionState[key] = nextState;

                const header = inventoryTable.querySelector(`.summary-group-row[data-group-key="${escapeSelectorValue(key)}"]`);
                if (header) {
                    header.setAttribute('aria-expanded', nextState ? 'true' : 'false');
                    header.classList.toggle('summary-group-row--expanded', nextState);
                }

                const childRows = Array.from(inventoryTable.querySelectorAll(`.group-row[data-group-parent="${escapeSelectorValue(key)}"]`));
                childRows.forEach(row => {
                    row.hidden = !nextState;
                });

                // Manage inline subtable visibility for wine grouping
                if (header && header.dataset && header.dataset.wineId) {
                    const existingSubtable = header.nextElementSibling;
                    const isSubtableRow = existingSubtable && existingSubtable.classList.contains('summary-subtable-row');
                    if (!nextState && isSubtableRow) {
                        existingSubtable.remove();
                    }
                }

                if (!nextState && selectedRow && childRows.includes(selectedRow)) {
                    showInventoryView();
                    resetDetailsView();
                }
            }

            async function ensureWineSubtable(headerRow, expanded) {
                return ensureWineSubtableCore(headerRow, expanded);
            }

            async function toggleWineRowSubtable(row) {
                if (!row) return;
                const wineId = row.dataset?.wineId ?? row.getAttribute?.('data-wine-id');
                if (!wineId) {
                    return;
                }
                // Toggle: if a subtable immediately follows this row, remove it; otherwise insert and load
                const next = row.nextElementSibling;
                const isSubtableRow = next && next.classList.contains('summary-subtable-row');
                if (isSubtableRow) {
                    next.remove();
                    return;
                }
                await ensureWineSubtableCore(row, true);
            }

            async function ensureWineSubtableCore(anchorRow, expanded) {
                try {
                    if (!anchorRow || !(anchorRow instanceof HTMLElement)) {
                        return;
                    }
                    const wineId = anchorRow.dataset?.wineId ?? anchorRow.getAttribute?.('data-wine-id');
                    if (!wineId) {
                        return;
                    }

                    // If collapsing, remove the subtable row if present
                    if (!expanded) {
                        const sibling = anchorRow.nextElementSibling;
                        if (sibling && sibling.classList.contains('summary-subtable-row')) {
                            sibling.remove();
                        }
                        return;
                    }

                    // If already present, do nothing
                    const next = anchorRow.nextElementSibling;
                    if (next && next.classList.contains('summary-subtable-row')) {
                        return;
                    }

                    // Insert placeholder row with spinner
                    const placeholder = document.createElement('tr');
                    placeholder.className = 'summary-subtable-row';
                    const cell = document.createElement('td');
                    cell.colSpan = summaryColumnCount > 0 ? summaryColumnCount : 1;
                    cell.innerHTML = '<div class="summary-subtable summary-subtable--loading">Loading vintages…</div>';
                    placeholder.appendChild(cell);
                    const parent = anchorRow.parentNode;
                    if (parent && typeof parent.insertBefore === 'function') {
                        parent.insertBefore(placeholder, anchorRow.nextSibling);
                    } else {
                        anchorRow.insertAdjacentElement('afterend', placeholder);
                    }

                    // Fetch details for the wine (all vintages in inventory)
                    const response = await fetch(`/wine-manager/wine/${encodeURIComponent(wineId)}/details`, { headers: { 'Accept': 'application/json' } });
                    if (!response.ok) {
                        throw new Error('Failed to load vintages');
                    }
                    const data = await response.json();
                    const subtable = buildWineVintagesSubtable(data);
                    cell.innerHTML = '';
                    cell.appendChild(subtable);
                } catch (error) {
                    const msg = error?.message ?? 'Failed to load vintages';
                    if (anchorRow && anchorRow.nextElementSibling && anchorRow.nextElementSibling.classList.contains('summary-subtable-row')) {
                        const cell = anchorRow.nextElementSibling.querySelector('td');
                        if (cell) {
                            cell.innerHTML = `<div class=\"summary-subtable summary-subtable--error\">${escapeHtml(msg)}</div>`;
                        }
                    }
                }
            }

            function buildWineVintagesSubtable(payload) {
                const details = Array.isArray(payload?.details ?? payload?.Details) ? (payload.details ?? payload.Details) : [];
                const grouped = new Map();
                details.forEach(item => {
                    const vintage = Number(item?.vintage ?? item?.Vintage ?? 0) || 0;
                    const vintageId = (item?.wineVintageId ?? item?.WineVintageId) ? String(item?.wineVintageId ?? item?.WineVintageId) : null;
                    const key = String(vintage);
                    let group = grouped.get(key);
                    if (!group) {
                        group = { vintage, count: 0, wineVintageId: vintageId };
                        grouped.set(key, group);
                    }
                    group.count += 1;
                    // Prefer a non-empty wineVintageId if present
                    if (!group.wineVintageId && vintageId) {
                        group.wineVintageId = vintageId;
                    }
                });
                const vintages = Array.from(grouped.values()).sort((a, b) => a.vintage - b.vintage);

                const container = document.createElement('div');
                container.className = 'summary-subtable';

                const table = document.createElement('table');
                table.className = 'crud-table__table summary-subtable__table';

                const thead = document.createElement('thead');
                const headerRow = document.createElement('tr');
                headerRow.className = 'crud-table__header-row';
                const hVintage = document.createElement('th');
                hVintage.textContent = 'Vintage';
                const hCount = document.createElement('th');
                hCount.textContent = 'Bottles';
                headerRow.appendChild(hVintage);
                headerRow.appendChild(hCount);
                thead.appendChild(headerRow);

                const tbody = document.createElement('tbody');
                if (vintages.length === 0) {
                    const empty = document.createElement('tr');
                    empty.className = 'crud-table__empty-row';
                    const cell = document.createElement('td');
                    cell.colSpan = 2;
                    cell.textContent = 'No vintages in this group.';
                    empty.appendChild(cell);
                    tbody.appendChild(empty);
                } else {
                    vintages.forEach(v => {
                        const row = document.createElement('tr');
                        row.setAttribute('tabindex', '0');
                        row.setAttribute('role', 'button');
                        if (v.wineVintageId) {
                            row.dataset.groupId = v.wineVintageId;
                        }
                        const cVintage = document.createElement('td');
                        cVintage.textContent = v.vintage ? String(v.vintage) : '—';
                        const cCount = document.createElement('td');
                        cCount.textContent = String(v.count);
                        row.appendChild(cVintage);
                        row.appendChild(cCount);

                        // Click/keyboard to load details for this vintage group
                        const activate = async () => {
                            if (!v.wineVintageId) return;
                            try {
                                showDetailsView();
                                await loadDetails({ groupId: v.wineVintageId }, false);
                            } catch (error) {
                                showMessage(error?.message ?? String(error), 'error');
                            }
                        };
                        row.addEventListener('click', (e) => {
                            e.preventDefault();
                            activate();
                        });
                        row.addEventListener('keydown', (e) => {
                            if (e.key === 'Enter' || e.key === ' ') {
                                e.preventDefault();
                                activate();
                            }
                        });

                        tbody.appendChild(row);
                    });
                }

                table.appendChild(thead);
                table.appendChild(tbody);
                container.appendChild(table);
                return container;
            }

            function escapeHtml(value) {
                const div = document.createElement('div');
                div.textContent = String(value ?? '');
                return div.innerHTML;
            }

            function formatGroupCount(count) {
                const value = Number(count) || 0;
                return value === 1 ? '1 wine' : `${value} wines`;
            }

            function escapeSelectorValue(value) {
                const raw = String(value);
                if (window.CSS?.escape) {
                    return window.CSS.escape(raw);
                }

                return raw.replace(/[^a-zA-Z0-9_-]/g, (character) => `\\${character}`);
            }

            function buildGroupKey(value, groupingKey) {
                const normalized = normalizeGroupingValue(value);
                const prefix = groupingKey ?? activeGroupingKey ?? 'group';
                const encoded = normalized ? encodeURIComponent(normalized.toLowerCase()) : 'empty';
                return `${prefix}|${encoded}`;
            }

            function getRowGroupingValue(row, key) {
                switch (key) {
                    case 'status':
                        return row.dataset.summaryStatus ?? '';
                    case 'color':
                        return row.dataset.summaryColor ?? '';
                    case 'appellation':
                        return row.dataset.summaryAppellation ?? '';
                    case 'vintage':
                        return row.dataset.summaryVintage ?? '';
                    case 'wine':
                        return row.dataset.summaryWine ?? '';
                    default:
                        return '';
                }
            }

            function normalizeGroupingValue(value) {
                if (value == null) {
                    return '';
                }

                const text = String(value).trim();
                if (!text || text === '—') {
                    return '';
                }

                return text;
            }

            function formatGroupingDisplay(value, emptyLabel) {
                const normalized = normalizeGroupingValue(value);
                return normalized || emptyLabel;
            }

            function buildGroupingLabel(label, display) {
                if (!label) {
                    return display;
                }

                return `${label}: ${display}`;
            }

            function attachSummaryRowHandlers(row) {
                row.addEventListener('click', (event) => {
                                    if (typeof isPointerSequenceSuppressed === 'function' && isPointerSequenceSuppressed()) {
                                        event.preventDefault();
                                        event.stopPropagation();
                                        return;
                                    }
                    const target = event.target;

                    if (target.closest('.save-group')) {
                        event.stopPropagation();
                        saveSummaryEdit(row);
                        return;
                    }

                    if (target.closest('.cancel-group')) {
                        event.stopPropagation();
                        cancelSummaryEdit(row);
                        return;
                    }

                    if (target.closest('.edit-group')) {
                        event.stopPropagation();
                        referenceDataPromise
                            .then(() => enterEditMode(row))
                            .catch(error => showMessage(error?.message ?? String(error), 'error'));
                        return;
                    }

                    if (target.closest('.delete-group')) {
                        event.stopPropagation();
                        handleSummaryDelete(row);
                        return;
                    }

                    if (row.classList.contains('editing')) {
                        return;
                    }

                    // If this is a wine-level group row (no single vintage), toggle the inline vintages subtable
                    const rowVintage = (row.dataset?.summaryVintage ?? row.getAttribute?.('data-summary-vintage') ?? '').trim();
                    const wineId = row.dataset?.wineId ?? row.getAttribute?.('data-wine-id') ?? '';
                    const isWineLevel = (!rowVintage || rowVintage === '—') && !!wineId;
                    if (isWineLevel) {
                        toggleWineRowSubtable(row).catch(error => showMessage(error?.message ?? String(error), 'error'));
                        return;
                    }

                    handleRowSelection(row).catch(error => showMessage(error?.message ?? String(error), 'error'));
                });

                row.addEventListener('keydown', (event) => {
                    if (row.classList.contains('editing')) {
                        return;
                    }

                    if (event.key === 'Enter' || event.key === ' ') {
                        event.preventDefault();

                        const rowVintage = (row.dataset?.summaryVintage ?? row.getAttribute?.('data-summary-vintage') ?? '').trim();
                        const wineId = row.dataset?.wineId ?? row.getAttribute?.('data-wine-id') ?? '';
                        const isWineLevel = (!rowVintage || rowVintage === '—') && !!wineId;
                        if (isWineLevel) {
                            toggleWineRowSubtable(row).catch(error => showMessage(error?.message ?? String(error), 'error'));
                            return;
                        }

                        handleRowSelection(row).catch(error => showMessage(error?.message ?? String(error), 'error'));
                    }
                });
            }

            function bindDetailsCloseButton() {
                const handleClose = () => {
                    const rowToFocus = selectedRow;
                    showInventoryView();
                    resetDetailsView();
                    if (rowToFocus) {
                        rowToFocus.focus();
                    }
                };

                const intercept = (event) => {
                    if (!event) return;
                    if (typeof event.preventDefault === 'function') event.preventDefault();
                    if (typeof event.stopImmediatePropagation === 'function') event.stopImmediatePropagation();
                    if (typeof event.stopPropagation === 'function') event.stopPropagation();
                };

                const isCloseTarget = (evt) => {
                    const el = evt?.target;
                    return el instanceof Element ? !!el.closest('[data-details-close]') : false;
                };

                // Direct binding to the explicit close button if present
                if (detailsCloseButton) {
                    // Intercept as early as possible so underlying elements don’t react
                    detailsCloseButton.addEventListener('pointerdown', (event) => {
                        intercept(event);
                        if (typeof suppressNextPointerSequence === 'function') suppressNextPointerSequence(350);
                        handleClose();
                    }, { capture: true });

                    detailsCloseButton.addEventListener('mousedown', (event) => {
                        intercept(event);
                    }, { capture: true });

                    detailsCloseButton.addEventListener('touchstart', (event) => {
                        intercept(event);
                    }, { capture: true, passive: false });

                    detailsCloseButton.addEventListener('click', (event) => {
                        intercept(event);
                        handleClose();
                    });
                }

                // Delegate inside the details section (covers clicks on child elements like the inner span)
                if (detailsSection) {
                    detailsSection.addEventListener('pointerdown', (event) => {
                        if (!isCloseTarget(event)) return;
                        intercept(event);
                    }, { capture: true });

                    detailsSection.addEventListener('mousedown', (event) => {
                        if (!isCloseTarget(event)) return;
                        intercept(event);
                    }, { capture: true });

                    detailsSection.addEventListener('touchstart', (event) => {
                        if (!isCloseTarget(event)) return;
                        intercept(event);
                    }, { capture: true, passive: false });

                    detailsSection.addEventListener('click', (event) => {
                        if (!isCloseTarget(event)) return;
                        intercept(event);
                        handleClose();
                    });
                }

                if (modalOverlay) {
                    modalOverlay.addEventListener('pointerdown', (event) => {
                        if (event.target !== modalOverlay) return;
                        intercept(event);
                    }, { capture: true });

                    modalOverlay.addEventListener('touchstart', (event) => {
                        if (event.target !== modalOverlay) return;
                        intercept(event);
                    }, { capture: true, passive: false });

                    modalOverlay.addEventListener('click', (event) => {
                        if (event.target !== modalOverlay) return;
                        intercept(event);
                        handleClose();
                    });
                }

                // Global defensive delegate to ensure the close works even if the section reference is missing
                const docEarlyIntercept = (event) => {
                    if (!isCloseTarget(event)) return;
                    intercept(event);
                };
                document.addEventListener('pointerdown', docEarlyIntercept, { capture: true });
                document.addEventListener('mousedown', docEarlyIntercept, { capture: true });
                document.addEventListener('touchstart', docEarlyIntercept, { capture: true, passive: false });

                document.addEventListener('click', (event) => {
                    if (!isCloseTarget(event)) return;
                    intercept(event);
                    handleClose();
                });

                // Allow Esc key to close the details panel for accessibility
                document.addEventListener('keydown', (event) => {
                    if (event.key === 'Escape') {
                        const isDetailsVisible = typeof bottleModal?.isOpen === 'function'
                            ? bottleModal.isOpen()
                            : (detailsSection && detailsSection.hidden === false);
                        if (isDetailsVisible) {
                            event.preventDefault();
                            handleClose();
                        }
                    }
                });
            }

            function bindAddWinePopover() {
                if (!addWineButton || !addWineOverlay || !addWinePopover) {
                    return;
                }

                closeAddWinePopover();

                addWineButton.addEventListener('click', () => {
                    openAddWinePopover().catch(error => showMessage(error?.message ?? String(error), 'error'));
                });

                const bindAddWineClose = (element) => {
                    if (!element) {
                        return;
                    }

                    element.addEventListener('click', () => {
                        closeAddWinePopover();
                    });
                };

                bindAddWineClose(addWineCancel);
                bindAddWineClose(addWineClose);

                const bindWineSurferClose = (element) => {
                    if (!element) {
                        return;
                    }

                    element.addEventListener('click', () => {
                        closeWineSurferPopover();
                    });
                };

                bindWineSurferClose(wineSurferClose);

                addWineOverlay.addEventListener('click', (event) => {
                    if (event.target === addWineOverlay) {
                        closeAddWinePopover();
                    }
                });

                wineSurferOverlay?.addEventListener('click', (event) => {
                    if (event.target === wineSurferOverlay) {
                        closeWineSurferPopover();
                    }
                });

                addWineForm?.addEventListener('submit', handleAddWineSubmit);

                addWineSearch?.addEventListener('input', handleWineSearchInput);
                addWineSearch?.addEventListener('keydown', handleWineSearchKeyDown);
                addWineSearch?.addEventListener('focus', handleWineSearchFocus);

                document.addEventListener('pointerdown', handleWinePointerDown);

                addWineLocation?.addEventListener('change', () => {
                    showAddWineError('');
                });

                document.addEventListener('keydown', (event) => {
                    if (event.key !== 'Escape') {
                        return;
                    }

                    if (wineSurferOverlay && !wineSurferOverlay.hidden) {
                        event.preventDefault();
                        closeWineSurferPopover();
                        return;
                    }

                    if (addWineOverlay && !addWineOverlay.hidden) {
                        event.preventDefault();
                        closeAddWinePopover();
                    }
                });
            }

            async function openAddWinePopover() {
                if (!addWineOverlay || !addWinePopover) {
                    return;
                }

                requestCloseDrinkModal();
                addWineOverlay.hidden = false;
                addWineOverlay.setAttribute('aria-hidden', 'false');
                addWineOverlay.classList.add('is-open');
                document.body.style.overflow = 'hidden';
                showAddWineError('');
                resetWineSelection();
                closeWineSurferPopover({ restoreFocus: false });

                setModalLoading(true);

                try {
                    await referenceDataPromise;
                    populateLocationSelect(addWineLocation, addWineLocation?.value ?? '');
                    if (addWineVintage) {
                        addWineVintage.value = '';
                    }
                    if (addWineLocation) {
                        addWineLocation.value = '';
                    }
                    if (addWineQuantity) {
                        addWineQuantity.value = '1';
                    }
                } catch (error) {
                    showAddWineError(error?.message ?? String(error));
                } finally {
                    setModalLoading(false);
                }

                addWineSearch?.focus();
            }

            function closeAddWinePopover() {
                if (!addWineOverlay) {
                    return;
                }

                requestCloseDrinkModal();
                closeWineSurferPopover({ restoreFocus: false });
                setModalLoading(false);
                addWineOverlay.classList.remove('is-open');
                addWineOverlay.setAttribute('aria-hidden', 'true');
                addWineOverlay.hidden = true;
                document.body.style.overflow = '';
                showAddWineError('');
                resetWineSelection();
                if (addWineVintage) {
                    addWineVintage.value = '';
                }
                if (addWineLocation) {
                    addWineLocation.value = '';
                }
                if (addWineQuantity) {
                    addWineQuantity.value = '1';
                }
            }

            async function handleAddWineSubmit(event) {
                event.preventDefault();

                if (loading || modalLoading) {
                    return;
                }

                const wineId = addWineHiddenInput?.value ?? '';
                const vintageValue = Number(addWineVintage?.value ?? '');
                const quantityValue = Number(addWineQuantity?.value ?? '1');
                const locationValue = addWineLocation?.value ?? '';

                if (!wineId) {
                    showAddWineError('Select a wine to add to your inventory.');
                    addWineSearch?.focus();
                    return;
                }

                if (!Number.isInteger(vintageValue)) {
                    showAddWineError('Enter a valid vintage year.');
                    addWineVintage?.focus();
                    return;
                }

                if (!Number.isInteger(quantityValue) || quantityValue < 1 || quantityValue > 12) {
                    showAddWineError('Select how many bottles to add.');
                    addWineQuantity?.focus();
                    return;
                }

                showAddWineError('');

                const payload = {
                    wineId,
                    vintage: vintageValue,
                    quantity: quantityValue,
                    bottleLocationId: locationValue || null
                };

                try {
                    setModalLoading(true);
                    setLoading(true);
                    const response = await sendJson('/wine-manager/inventory', {
                        method: 'POST',
                        body: JSON.stringify(payload)
                    });

                    await handleInventoryAddition(response, quantityValue);
                    closeAddWinePopover();
                } catch (error) {
                    showAddWineError(error?.message ?? 'Unable to add wine to your inventory.');
                } finally {
                    setModalLoading(false);
                    setLoading(false);
                }
            }

            function cancelWineSurferRequest() {
                if (wineSurferController) {
                    wineSurferController.abort();
                    wineSurferController = null;
                }
            }

            function renderWineSurferResults() {
                const hasQuery = Boolean(wineSurferActiveQuery);

                if (wineSurferIntro) {
                    wineSurferIntro.hidden = !hasQuery;
                    wineSurferIntro.setAttribute('aria-hidden', hasQuery ? 'false' : 'true');
                }

                if (wineSurferQueryLabel) {
                    wineSurferQueryLabel.textContent = hasQuery
                        ? `“${wineSurferActiveQuery}”`
                        : '';
                }

                if (wineSurferStatus) {
                    wineSurferStatus.textContent = '';
                    wineSurferStatus.classList.remove('is-error');

                    if (hasQuery) {
                        if (wineSurferSelectionPending) {
                            wineSurferStatus.textContent = 'Adding wine to your cellar…';
                        } else if (wineSurferLoading) {
                            wineSurferStatus.textContent = 'Wine Surfer is searching…';
                        } else if (wineSurferError) {
                            wineSurferStatus.textContent = wineSurferError;
                            wineSurferStatus.classList.add('is-error');
                        } else if (wineSurferResults.length === 0) {
                            wineSurferStatus.textContent = 'Wine Surfer could not find any matches.';
                        } else {
                            const count = wineSurferResults.length;
                            wineSurferStatus.textContent = count === 1
                                ? 'Wine Surfer found 1 match.'
                                : `Wine Surfer found ${count} matches.`;
                        }
                    }
                }

                if (wineSurferList) {
                    wineSurferList.innerHTML = '';

                    if (!hasQuery || wineSurferLoading || wineSurferResults.length === 0) {
                        return;
                    }

                    wineSurferResults.forEach((result) => {
                        const item = document.createElement('li');

                        const button = document.createElement('button');
                        button.type = 'button';
                        button.className = 'inventory-wine-surfer-item';
                        button.disabled = wineSurferSelectionPending;
                        if (wineSurferSelectionPending) {
                            button.setAttribute('aria-disabled', 'true');
                        } else {
                            button.removeAttribute('aria-disabled');
                        }
                        button.addEventListener('click', () => {
                            handleWineSurferSelection(result);
                        });

                        const name = document.createElement('span');
                        name.className = 'inventory-wine-surfer-item__name';
                        name.textContent = result.name;
                        button.appendChild(name);

                        const metaParts = [];
                        if (result.color) {
                            metaParts.push(`Color: ${result.color}`);
                        }

                        const locationParts = [];
                        if (result.subAppellation) {
                            locationParts.push(result.subAppellation);
                        }
                        if (result.appellation && !locationParts.includes(result.appellation)) {
                            locationParts.push(result.appellation);
                        }
                        if (result.region) {
                            locationParts.push(result.region);
                        }
                        if (result.country) {
                            locationParts.push(result.country);
                        }

                        if (locationParts.length > 0) {
                            metaParts.push(`Location: ${locationParts.join(' • ')}`);
                        }

                        if (metaParts.length > 0) {
                            const meta = document.createElement('span');
                            meta.className = 'inventory-wine-surfer-item__meta';
                            meta.textContent = metaParts.join(' • ');
                            button.appendChild(meta);
                        }

                        item.appendChild(button);
                        wineSurferList.appendChild(item);
                    });
                }
            }

            function closeWineSurferPopover({ restoreFocus = true } = {}) {
                cancelWineSurferRequest();
                wineSurferLoading = false;
                wineSurferError = '';
                wineSurferResults = [];
                wineSurferActiveQuery = '';
                wineSurferSelectionPending = false;

                if (wineSurferOverlay) {
                    wineSurferOverlay.classList.remove('is-open');
                    wineSurferOverlay.setAttribute('aria-hidden', 'true');
                    wineSurferOverlay.hidden = true;
                }

                renderWineSurferResults();

                if (restoreFocus && addWineSearch && (!wineSurferOverlay || wineSurferOverlay.hidden)) {
                    addWineSearch.focus();
                }
            }

            function openWineSurferPopover(query) {
                if (!wineSurferOverlay || !wineSurferPopover) {
                    return;
                }

                const trimmedQuery = (query ?? '').trim();
                if (!trimmedQuery) {
                    showAddWineError('Enter a wine name before using Wine Surfer.');
                    return;
                }

                wineSurferOverlay.hidden = false;
                wineSurferOverlay.setAttribute('aria-hidden', 'false');
                wineSurferOverlay.classList.add('is-open');

                cancelWineSurferRequest();
                wineSurferController = null;
                wineSurferLoading = false;
                wineSurferSelectionPending = false;
                wineSurferError = 'Wine Surfer search is no longer available.';
                wineSurferResults = [];
                wineSurferActiveQuery = trimmedQuery;
                renderWineSurferResults();

                if (wineSurferClose) {
                    wineSurferClose.focus();
                }
            }

            function openCreateWinePopover(query) {
                const module = window.WineCreatePopover;
                if (!module || typeof module.open !== 'function') {
                    showAddWineError('Unable to open the create wine dialog right now.');
                    return;
                }

                const initialName = (query ?? '').trim()
                    || currentWineQuery
                    || addWineSearch?.value
                    || '';

                module.open({
                    initialName,
                    parentDialog: addWinePopover ?? null,
                    triggerElement: addWineSearch ?? null,
                    onSuccess: (response) => {
                        const option = normalizeWineOption(response);
                        if (!option) {
                            showAddWineError('Wine was created, but it could not be selected automatically.');
                            return;
                        }

                        wineOptions = appendActionOptions([option], option.name, { includeCreate: false });
                        lastCompletedQuery = option.name;
                        setSelectedWine(option);
                        showAddWineError('');
                        closeWineResults();
                        if (addWineSearch) {
                            addWineSearch.focus();
                        }
                    },
                    onCancel: () => {
                        if (addWineSearch) {
                            addWineSearch.focus();
                        }
                    }
                });
            }

            function cancelWineSearchTimeout() {
                if (wineSearchTimeoutId !== null) {
                    window.clearTimeout(wineSearchTimeoutId);
                    wineSearchTimeoutId = null;
                }
            }

            function abortWineSearchRequest() {
                if (wineSearchController) {
                    wineSearchController.abort();
                    wineSearchController = null;
                }
            }

            function resetWineSelection() {
                cancelWineSearchTimeout();
                abortWineSearchRequest();
                wineOptions = [];
                selectedWineOption = null;
                wineSearchLoading = false;
                wineSearchError = '';
                currentWineQuery = '';
                activeWineOptionIndex = -1;
                lastCompletedQuery = '';
                if (addWineHiddenInput) {
                    addWineHiddenInput.value = '';
                }
                if (addWineSearch) {
                    addWineSearch.value = '';
                    addWineSearch.setAttribute('aria-expanded', 'false');
                    addWineSearch.removeAttribute('aria-activedescendant');
                }
                if (addWineResults) {
                    addWineResults.innerHTML = '';
                    addWineResults.dataset.visible = 'false';
                    addWineResults.setAttribute('hidden', '');
                }
                updateSelectedWineSummary(null);
                updateVintageHint(null);
            }

            function scheduleWineSearch(query) {
                cancelWineSearchTimeout();
                wineSearchTimeoutId = window.setTimeout(() => {
                    performWineSearch(query).catch(() => {
                        /* handled via state updates */
                    });
                }, 500);
            }

            async function performWineSearch(query) {
                cancelWineSearchTimeout();
                if (!query || query.length < 3) {
                    return;
                }

                abortWineSearchRequest();
                const controller = new AbortController();
                wineSearchController = controller;
                wineSearchLoading = true;
                wineSearchError = '';
                renderWineSearchResults();

                try {
                    const response = await sendJson(`/wine-manager/wines?search=${encodeURIComponent(query)}`, {
                        method: 'GET',
                        signal: controller.signal
                    });
                    if (wineSearchController !== controller) {
                        return;
                    }

                    const wines = Array.isArray(response) ? response : [];
                    const normalized = wines
                        .map(normalizeWineOption)
                        .filter(Boolean);
                    wineOptions = appendActionOptions(normalized, query);
                    lastCompletedQuery = query;
                    wineSearchLoading = false;
                    wineSearchError = '';
                    renderWineSearchResults();
                } catch (error) {
                    if (controller.signal.aborted) {
                        return;
                    }

                    wineOptions = appendActionOptions([], query);
                    wineSearchLoading = false;
                    wineSearchError = error?.message ?? 'Unable to search for wines.';
                    lastCompletedQuery = query;
                    renderWineSearchResults();
                } finally {
                    if (wineSearchController === controller) {
                        wineSearchController = null;
                    }
                }
            }

            function renderWineSearchResults() {
                if (!addWineResults) {
                    return;
                }

                const trimmedQuery = currentWineQuery.trim();
                const shouldDisplay = trimmedQuery.length >= 3
                    || wineSearchLoading
                    || wineSearchError
                    || wineSearchTimeoutId !== null;

                if (!shouldDisplay) {
                    closeWineResults();
                    return;
                }

                setWineResultsVisibility(true);
                addWineResults.innerHTML = '';

                if (wineSearchTimeoutId !== null || wineSearchLoading) {
                    addWineResults.appendChild(buildWineStatusElement('Searching…'));
                    return;
                }

                const hasCreateOption = wineOptions.some(option => option?.isCreateWine);
                const cellarOptions = wineOptions.filter(option => option && !option.isCreateWine);
                const hasCellarOptions = cellarOptions.length > 0;

                if (wineSearchError) {
                    const errorStatus = buildWineStatusElement(wineSearchError);
                    errorStatus.classList.add('inventory-add-wine-result-status--error');
                    addWineResults.appendChild(errorStatus);
                } else if (!hasCellarOptions) {
                    if (trimmedQuery === lastCompletedQuery) {
                        const createMessage = hasCreateOption && trimmedQuery.length > 0
                            ? `No wines found in your cellar. Create “${trimmedQuery}”.`
                            : 'No wines found in your cellar. Create a new wine.';
                        const message = hasCreateOption ? createMessage : 'No wines found.';
                        addWineResults.appendChild(buildWineStatusElement(message));
                    } else {
                        addWineResults.appendChild(buildWineStatusElement('Keep typing to search the cellar.'));
                    }
                } else if (hasCreateOption && trimmedQuery === lastCompletedQuery) {
                    const message = trimmedQuery.length > 0
                        ? `Select a wine below or create “${trimmedQuery}” if it's missing from your cellar.`
                        : 'Select a wine below or create a new entry if it is missing from your cellar.';
                    addWineResults.appendChild(buildWineStatusElement(message));
                }

                if (wineOptions.length === 0) {
                    return;
                }

                const list = document.createElement('div');
                list.className = 'inventory-add-wine-options';

                wineOptions.forEach((option, index) => {
                    if (!option) {
                        return;
                    }

                    const element = document.createElement('button');
                    element.type = 'button';
                    element.className = 'inventory-add-wine-option';
                    element.setAttribute('role', 'option');
                    element.dataset.index = String(index);

                    if (!option.isCreateWine && option.id) {
                        element.dataset.wineId = option.id;
                    }

                    if (option.isCreateWine) {
                        element.classList.add('inventory-add-wine-option--action');
                        element.classList.add('create-wine-option--action');
                    }

                    const optionId = option.isCreateWine
                        ? 'inventory-add-wine-option-create'
                        : `inventory-add-wine-option-${option.id}`;
                    element.id = optionId;

                    const nameSpan = document.createElement('span');
                    nameSpan.className = 'inventory-add-wine-option__name';
                    nameSpan.textContent = option.label
                        ?? option.name
                        ?? option.id
                        ?? 'Wine option';
                    element.appendChild(nameSpan);

                    if (option.isCreateWine) {
                        const actionMeta = document.createElement('span');
                        actionMeta.className = 'inventory-add-wine-option__meta';
                        actionMeta.textContent = 'Create a new wine with custom details.';
                        element.appendChild(actionMeta);
                    } else {
                        const metaParts = [];
                        if (option.color) {
                            metaParts.push(option.color);
                        }

                        const regionParts = [];
                        if (option.subAppellation) {
                            regionParts.push(option.subAppellation);
                        }
                        if (option.appellation && !regionParts.includes(option.appellation)) {
                            regionParts.push(option.appellation);
                        }
                        if (option.region) {
                            regionParts.push(option.region);
                        }
                        if (option.country) {
                            regionParts.push(option.country);
                        }

                        if (regionParts.length > 0) {
                            metaParts.push(regionParts.join(' • '));
                        }

                        if (Array.isArray(option.vintages) && option.vintages.length > 0) {
                            const vintages = option.vintages.slice(0, 3);
                            const suffix = option.vintages.length > vintages.length ? '…' : '';
                            metaParts.push(`Vintages: ${vintages.join(', ')}${suffix}`);
                        }

                        if (metaParts.length > 0) {
                            const metaSpan = document.createElement('span');
                            metaSpan.className = 'inventory-add-wine-option__meta';
                            metaSpan.textContent = metaParts.join(' · ');
                            element.appendChild(metaSpan);
                        }
                    }

                    element.addEventListener('mousedown', (event) => {
                        event.preventDefault();
                    });

                    element.addEventListener('click', () => {
                        selectWineOption(option);
                    });

                    list.appendChild(element);
                });

                addWineResults.appendChild(list);
                highlightActiveWineOption();
            }

            function handleWineSurferSelection(result) {
                if (!result || wineSurferSelectionPending) {
                    return;
                }

                wineSurferSelectionPending = false;
                wineSurferError = 'Wine Surfer can no longer add wines automatically. Please create the wine manually.';
                renderWineSurferResults();

                const query = (result.query ?? result.name ?? wineSurferActiveQuery ?? '').trim();
                closeWineSurferPopover({ restoreFocus: false });
                openCreateWinePopover(query);
                if (addWineSearch) {
                    addWineSearch.focus();
                }
            }

            function buildWineStatusElement(text) {
                const status = document.createElement('div');
                status.className = 'inventory-add-wine-result-status';
                status.textContent = text;
                status.setAttribute('role', 'status');
                return status;
            }

            function setWineResultsVisibility(visible) {
                if (!addWineResults || !addWineSearch) {
                    return;
                }

                if (visible) {
                    addWineResults.dataset.visible = 'true';
                    addWineResults.removeAttribute('hidden');
                    addWineSearch.setAttribute('aria-expanded', 'true');
                } else {
                    addWineResults.dataset.visible = 'false';
                    addWineResults.setAttribute('hidden', '');
                    addWineSearch.setAttribute('aria-expanded', 'false');
                    addWineSearch.removeAttribute('aria-activedescendant');
                }
            }

            function closeWineResults() {
                activeWineOptionIndex = -1;
                setWineResultsVisibility(false);
                if (addWineResults) {
                    addWineResults.innerHTML = '';
                }
            }

            function highlightActiveWineOption() {
                if (!addWineResults || !addWineSearch) {
                    return;
                }

                const options = Array.from(addWineResults.querySelectorAll('.inventory-add-wine-option'));
                options.forEach((element, index) => {
                    const isActive = index === activeWineOptionIndex;
                    element.classList.toggle('is-active', isActive);
                    element.setAttribute('aria-selected', isActive ? 'true' : 'false');
                });

                const activeElement = options[activeWineOptionIndex];
                if (activeElement) {
                    addWineSearch.setAttribute('aria-activedescendant', activeElement.id);
                    activeElement.scrollIntoView({ block: 'nearest' });
                } else {
                    addWineSearch.removeAttribute('aria-activedescendant');
                }
            }

            function moveWineResultFocus(step) {
                if (!Array.isArray(wineOptions) || wineOptions.length === 0) {
                    return;
                }

                const maxIndex = wineOptions.length - 1;
                if (maxIndex < 0) {
                    return;
                }

                if (addWineResults?.dataset?.visible !== 'true') {
                    renderWineSearchResults();
                }

                if (activeWineOptionIndex < 0) {
                    activeWineOptionIndex = step > 0 ? 0 : maxIndex;
                } else {
                    activeWineOptionIndex += step;
                    if (activeWineOptionIndex > maxIndex) {
                        activeWineOptionIndex = 0;
                    } else if (activeWineOptionIndex < 0) {
                        activeWineOptionIndex = maxIndex;
                    }
                }

                highlightActiveWineOption();
            }

            function selectWineOption(option) {
                if (!option) {
                    return;
                }

                if (option.isCreateWine) {
                    closeWineResults();
                    const queryValue = (option.query ?? currentWineQuery ?? addWineSearch?.value ?? '').trim();
                    openCreateWinePopover(queryValue);
                    return;
                }

                setSelectedWine(option);
                showAddWineError('');
                closeWineResults();
            }

            function setSelectedWine(option, { preserveSearchValue = false } = {}) {
                const isActionOption = option?.isCreateWine === true;
                selectedWineOption = isActionOption ? null : option ?? null;
                if (addWineHiddenInput) {
                    addWineHiddenInput.value = selectedWineOption?.id ?? '';
                }
                if (addWineSearch) {
                    if (selectedWineOption) {
                        const label = selectedWineOption?.label ?? selectedWineOption?.name ?? '';
                        addWineSearch.value = label;
                        currentWineQuery = label.trim();
                    } else if (preserveSearchValue) {
                        currentWineQuery = addWineSearch.value.trim();
                    } else {
                        addWineSearch.value = '';
                        currentWineQuery = '';
                    }
                }
                updateSelectedWineSummary(selectedWineOption);
                updateVintageHint(selectedWineOption);
            }

            function valueMatchesSelected(value) {
                if (!selectedWineOption) {
                    return false;
                }

                const selectedLabel = selectedWineOption.label ?? selectedWineOption.name ?? '';
                return value.trim().toLowerCase() === selectedLabel.trim().toLowerCase();
            }

            function handleWineSearchInput(event) {
                const value = event?.target?.value ?? '';
                currentWineQuery = value.trim();

                if (!valueMatchesSelected(value)) {
                    setSelectedWine(null, { preserveSearchValue: true });
                }

                wineSearchError = '';

                if (currentWineQuery.length < 3) {
                    wineOptions = [];
                    wineSearchLoading = false;
                    lastCompletedQuery = '';
                    cancelWineSearchTimeout();
                    abortWineSearchRequest();
                    renderWineSearchResults();
                    return;
                }

                scheduleWineSearch(currentWineQuery);
                renderWineSearchResults();
            }

            function handleWineSearchKeyDown(event) {
                if (event.key === 'ArrowDown') {
                    event.preventDefault();
                    moveWineResultFocus(1);
                    return;
                }

                if (event.key === 'ArrowUp') {
                    event.preventDefault();
                    moveWineResultFocus(-1);
                    return;
                }

                if (event.key === 'Enter') {
                    if (activeWineOptionIndex >= 0 && wineOptions[activeWineOptionIndex]) {
                        event.preventDefault();
                        selectWineOption(wineOptions[activeWineOptionIndex]);
                    }
                    return;
                }

                if (event.key === 'Escape') {
                    if (addWineResults?.dataset?.visible === 'true') {
                        event.preventDefault();
                        closeWineResults();
                        return;
                    }

                    if (addWineSearch?.value) {
                        event.preventDefault();
                        addWineSearch.value = '';
                        handleWineSearchInput({ target: addWineSearch });
                    }
                }
            }

            function handleWineSearchFocus() {
                if (!addWineResults) {
                    return;
                }

                if (wineOptions.length > 0 || wineSearchError || wineSearchLoading || wineSearchTimeoutId !== null) {
                    renderWineSearchResults();
                }
            }

            function handleWinePointerDown(event) {
                if (!addWineOverlay || addWineOverlay.hidden) {
                    return;
                }

                if (!addWineCombobox) {
                    return;
                }

                if (!addWineCombobox.contains(event.target)) {
                    closeWineResults();
                }
            }

            function updateSelectedWineSummary(option = selectedWineOption) {
                if (!addWineSummary) {
                    return;
                }

                const target = option ?? null;
                if (!target) {
                    addWineSummary.textContent = 'Search for a wine to see its appellation and color.';
                    return;
                }

                const parts = [];
                if (target.color) {
                    parts.push(target.color);
                }

                const regionParts = [];
                if (target.subAppellation) {
                    regionParts.push(target.subAppellation);
                }
                if (target.appellation && !regionParts.includes(target.appellation)) {
                    regionParts.push(target.appellation);
                }
                if (target.region) {
                    regionParts.push(target.region);
                }
                if (target.country) {
                    regionParts.push(target.country);
                }

                if (regionParts.length > 0) {
                    parts.push(regionParts.join(' • '));
                }

                addWineSummary.textContent = parts.length > 0
                    ? parts.join(' · ')
                    : 'No additional details available.';
            }

            function updateVintageHint(option = selectedWineOption) {
                if (!addWineHint) {
                    return;
                }

                const target = option ?? null;
                if (!target) {
                    addWineHint.textContent = 'Search for a wine to view existing vintages.';
                    return;
                }

                if (!Array.isArray(target.vintages) || target.vintages.length === 0) {
                    addWineHint.textContent = 'No bottles recorded yet for this wine. Enter any vintage to begin.';
                    return;
                }

                const vintages = target.vintages.slice(0, 6);
                const suffix = target.vintages.length > vintages.length ? '…' : '';
                addWineHint.textContent = `Existing vintages: ${vintages.join(', ')}${suffix}`;
            }

            async function handleInventoryAddition(response, quantity = 1) {
                const summary = normalizeSummary(response?.group ?? response?.Group);
                if (!summary) {
                    showMessage('Bottle added, but the inventory view could not be refreshed.', 'warning');
                    return;
                }

                const tbody = inventoryTable.querySelector('tbody');
                if (!tbody) {
                    return;
                }

                const wineId = summary.wineId;
                if (!wineId) {
                    showMessage('Bottle added, but the wine identifier was missing.', 'warning');
                    return;
                }

                let row = inventoryTable.querySelector(`tr[data-wine-id="${wineId}"]`);
                if (!row) {
                    // Create a placeholder wine-level row; it will be refreshed after loading wine details
                    row = document.createElement('tr');
                    row.className = 'group-row';
                    row.setAttribute('tabindex', '0');
                    row.setAttribute('role', 'button');
                    row.setAttribute('aria-controls', 'details-table');
                    ensureSummaryRowStructure(row);
                    row.dataset.wineId = wineId;
                    row.dataset.subAppellationId = summary?.subAppellationId ?? '';
                    row.dataset.appellationId = summary?.appellationId ?? '';
                    row.dataset.summaryWine = summary?.wineName ?? '';
                    row.dataset.summaryAppellation = buildAppellationDisplay(summary);
                    row.dataset.summaryVintage = '';
                    row.dataset.summaryColor = summary?.color ?? '';
                    row.dataset.summaryStatus = summary?.statusLabel ?? '';

                    const wineCell = row.querySelector('.summary-wine');
                    const appCell = row.querySelector('.summary-appellation');
                    const vintageCell = row.querySelector('.summary-vintage');
                    const bottlesCell = row.querySelector('.summary-bottles');
                    const colorCell = row.querySelector('.summary-color');
                    const statusSpan = row.querySelector('[data-field="status"]');
                    const scoreCell = row.querySelector('[data-field="score"]');

                    if (wineCell) wineCell.textContent = summary?.wineName ?? '';
                    if (appCell) appCell.textContent = buildAppellationDisplay(summary);
                    if (vintageCell) vintageCell.textContent = '—';
                    if (bottlesCell) bottlesCell.textContent = '0';
                    if (colorCell) colorCell.textContent = summary?.color ?? '';
                    if (statusSpan) {
                        statusSpan.textContent = summary?.statusLabel ?? '';
                        const cssClass = summary?.statusCssClass ?? '';
                        statusSpan.className = `status-pill ${cssClass}`;
                    }
                    if (scoreCell) scoreCell.textContent = '—';

                    attachSummaryRowHandlers(row);
                    tbody.appendChild(row);
                }

                ensureRowInitialIndex(row);
                refreshGrouping({ expandForRow: row });

                const addedCount = Number.isInteger(quantity) && quantity > 0 ? quantity : 1;
                const message = addedCount === 1
                    ? 'Bottle added to your inventory.'
                    : `${addedCount} bottles added to your inventory.`;
                showMessage(message, 'success');

                // Select the wine row and load wine-level details, which will also refresh the row summary
                await handleRowSelection(row, { force: true });
                row.focus();
            }

            function showAddWineError(message) {
                if (!addWineError) {
                    return;
                }

                const text = message ?? '';
                addWineError.textContent = text;
                addWineError.setAttribute('aria-hidden', text ? 'false' : 'true');
            }

            function setModalLoading(state) {
                modalLoading = state;
                if (addWineSubmit) {
                    addWineSubmit.disabled = state;
                }
                if (addWineSearch) {
                    addWineSearch.disabled = state;
                    if (state) {
                        addWineSearch.setAttribute('aria-busy', 'true');
                        cancelWineSearchTimeout();
                        abortWineSearchRequest();
                        closeWineResults();
                    } else {
                        addWineSearch.removeAttribute('aria-busy');
                    }
                }
                if (addWineVintage) {
                    addWineVintage.disabled = state;
                }
                if (addWineQuantity) {
                    addWineQuantity.disabled = state;
                }
                if (addWineLocation) {
                    addWineLocation.disabled = state;
                }
            }

            function bindDetailAddRow() {
<<<<<<< HEAD
                if (detailAddHandlersBound) {
                    logDetailAddButtonState('bindDetailAddRow');
                    return;
                }

                if (typeof window !== 'undefined' && window.console && typeof window.console.log === 'function') {
                    window.console.log('[BottleManagementModal] binding delegated Add Bottles handlers');
                }

                document.addEventListener('pointerdown', handleDetailAddRowPointerDown, { capture: true });
                document.addEventListener('mousedown', handleDetailAddRowMouseDown, { capture: true });
                document.addEventListener('click', handleDetailAddRowClick);

                detailAddHandlersBound = true;
                logDetailAddButtonState('bindDetailAddRow');
=======
                if (!detailAddRow || !detailAddButton) {
                    return;
                }

                detailAddButton.addEventListener('click', handleAddBottle);
>>>>>>> e30b8c64
            }

            function bindDrinkBottleModal() {
                // Ensure we only bind these global listeners once even if initialize() re-runs or early calls occur
                if (window.WineInventoryTables.__drinkModalBound) {
                    return;
                }
                window.WineInventoryTables.__drinkModalBound = true;

                window.addEventListener('drinkmodal:submit', handleDrinkModalSubmit);
                window.addEventListener('drinkmodal:closed', (event) => {
                    const detail = event?.detail ?? {};
                    if (detail.context === 'inventory') {
                        drinkModalLoading = false;
                        drinkTarget = null;
                    }
                });
            }

            function bindNotesPanel() {
                if (!notesEnabled) {
                    return;
                }

                initializeNotesPanel();
                notesCloseButton?.addEventListener('click', closeNotesPanel);
                notesAddButton?.addEventListener('click', handleAddNote);
            }

            function openDrinkBottleModal(detail, summary) {
                closeAddWinePopover();
                closeWineSurferPopover({ restoreFocus: false });

                const bottleId = detail?.bottleId ?? detail?.BottleId ?? '';
                if (!bottleId) {
                    showMessage('Unable to determine the selected bottle.', 'error');
                    return;
                }

                const wineName = summary?.wineName ?? summary?.WineName ?? selectedSummary?.wineName ?? '';
                const vintage = summary?.vintage ?? summary?.Vintage ?? selectedSummary?.vintage ?? '';
                const rawDrunkAt = detail?.drunkAt ?? detail?.DrunkAt ?? null;
                const normalizedDrunkAt = normalizeIsoDate(rawDrunkAt);
                const existingNoteIdValue = detail?.currentUserNoteId ?? detail?.CurrentUserNoteId ?? null;
                const existingNoteTextValue = detail?.currentUserNote ?? detail?.CurrentUserNote ?? '';
                const existingScoreValue = detail?.currentUserScore ?? detail?.CurrentUserScore ?? null;
                const normalizedNoteId = existingNoteIdValue ? String(existingNoteIdValue) : null;
                const normalizedNoteText = typeof existingNoteTextValue === 'string'
                    ? existingNoteTextValue
                    : existingNoteTextValue != null
                        ? String(existingNoteTextValue)
                        : '';
                const normalizedScore = (() => {
                    if (existingScoreValue == null || existingScoreValue === '') {
                        return null;
                    }

                    const parsed = Number(existingScoreValue);
                    return Number.isFinite(parsed) ? parsed : null;
                })();
                const hasExisting = Boolean(normalizedNoteId || normalizedNoteText || normalizedScore != null);

                drinkTarget = {
                    bottleId: String(bottleId),
                    userId: detail?.userId ? String(detail.userId) : detail?.UserId ? String(detail.UserId) : null,
                    drunkAt: normalizedDrunkAt || null,
                    isDrunk: Boolean(detail?.isDrunk ?? detail?.IsDrunk),
                    noteId: normalizedNoteId
                };

                const defaultDate = normalizedDrunkAt
                    ? formatDateInputValue(normalizedDrunkAt)
                    : formatDateInputValue(new Date());

                const modalLabel = wineName
                    ? (vintage ? `${wineName} • ${vintage}` : wineName)
                    : '';

                window.dispatchEvent(new CustomEvent('drinkmodal:open', {
                    detail: {
                        context: 'inventory',
                        label: modalLabel,
                        bottleId: String(bottleId),
                        noteId: normalizedNoteId ?? '',
                        note: normalizedNoteText,
                        score: normalizedScore != null ? normalizedScore : '',
                        date: defaultDate,
                        mode: hasExisting ? 'edit' : 'create',
                        requireDate: true,
                        successMessage: 'Bottle marked as drunk and tasting note saved.',
                        extras: { detail, summary },
                        initialFocus: normalizedNoteText ? 'note' : 'score'
                    }
                }));
            }

            function requestCloseDrinkModal() {
                window.dispatchEvent(new CustomEvent('drinkmodal:close', {
                    detail: { context: 'inventory' }
                }));
            }

            function handleDrinkModalSubmit(event) {
                const submitDetail = event?.detail;
                if (!submitDetail || submitDetail.context !== 'inventory') {
                    return;
                }

                event.preventDefault();

                if (loading || drinkModalLoading) {
                    submitDetail.showError?.('Please wait for the current operation to finish.');
                    return;
                }

                const promise = performDrinkModalSubmission(submitDetail);
                submitDetail.setSubmitPromise?.(promise);
                const isNoteOnly = submitDetail.noteOnly === true
                    || submitDetail.noteOnly === 'true'
                    || submitDetail.noteOnly === 1
                    || submitDetail.noteOnly === '1';
                const successMessage = isNoteOnly
                    ? 'Tasting note saved.'
                    : 'Bottle marked as drunk and tasting note saved.';
                submitDetail.setSuccessMessage?.(successMessage);
            }

            async function performDrinkModalSubmission(submitDetail) {
                if (!drinkTarget) {
                    submitDetail.showError?.('Select a bottle to drink.');
                    throw new Error('Select a bottle to drink.');
                }

                if (!selectedSummary) {
                    submitDetail.showError?.('Select a wine group to drink from.');
                    throw new Error('Select a wine group to drink from.');
                }

                const bottleId = drinkTarget.bottleId;
                if (!bottleId) {
                    submitDetail.showError?.('Unable to determine the selected bottle.');
                    throw new Error('Unable to determine the selected bottle.');
                }

                const noteOnly = submitDetail.noteOnly === true
                    || submitDetail.noteOnly === 'true'
                    || submitDetail.noteOnly === 1
                    || submitDetail.noteOnly === '1';
                const rawDateValue = submitDetail.date ?? '';
                if (!noteOnly) {
                    if (!rawDateValue) {
                        submitDetail.showError?.('Choose when you drank this bottle.');
                        submitDetail.focusField?.('date');
                        throw new Error('Choose when you drank this bottle.');
                    }
                }

                const noteValue = (submitDetail.note ?? '').trim();
                const parsedScore = submitDetail.score;
                if (parsedScore === undefined) {
                    submitDetail.showError?.('Score must be between 0 and 10.');
                    submitDetail.focusField?.('score');
                    throw new Error('Score must be between 0 and 10.');
                }

                if (!noteValue && parsedScore == null) {
                    submitDetail.showError?.('Add a tasting note or score.');
                    submitDetail.focusField?.('note');
                    throw new Error('Add a tasting note or score.');
                }

                let drunkAt = null;
                if (!noteOnly) {
                    drunkAt = parseDateOnly(rawDateValue);
                    if (!drunkAt) {
                        submitDetail.showError?.('Choose a valid drinking date.');
                        submitDetail.focusField?.('date');
                        throw new Error('Choose a valid drinking date.');
                    }
                }

                const row = detailsBody.querySelector(`.detail-row[data-bottle-id="${bottleId}"]`);
                const priceValue = row?.querySelector('.detail-price')?.value ?? '';
                const locationValue = row?.querySelector('.detail-location')?.value ?? '';
                const rowUserId = row?.dataset?.userId ? row.dataset.userId : '';
                const payloadUserId = rowUserId
                    || (drinkTarget.userId ? String(drinkTarget.userId) : null);

                const payload = !noteOnly ? {
                    wineVintageId: selectedSummary.wineVintageId,
                    price: parsePrice(priceValue),
                    isDrunk: true,
                    drunkAt,
                    bottleLocationId: locationValue || null,
                    userId: payloadUserId
                } : null;

                drinkModalLoading = true;
                setLoading(true);

                let finalMessage = noteOnly ? 'Tasting note saved.' : 'Bottle marked as drunk.';

                try {
                    if (!noteOnly) {
                        let response;
                        try {
                            response = await sendJson(`/wine-manager/bottles/${bottleId}`, {
                                method: 'PUT',
                                body: JSON.stringify(payload)
                            });
                        } catch (err) {
                            try {
                                response = await sendJson(`/wine-manager/bottles/${bottleId}/drink`, {
                                    method: 'POST',
                                    body: JSON.stringify(payload)
                                });
                            } catch (err2) {
                                throw err;
                            }
                        }

                        await renderDetails(response, true);
                        showMessage('Bottle marked as drunk.', 'success');
                    }

                    const notePayload = {
                        note: noteValue,
                        score: parsedScore
                    };
                    let noteUrl = '/wine-manager/notes';
                    let noteMethod = 'POST';

                    if (!noteOnly && drinkTarget.noteId) {
                        noteUrl = `/wine-manager/notes/${drinkTarget.noteId}`;
                        noteMethod = 'PUT';
                    } else {
                        notePayload.bottleId = bottleId;
                    }

                    try {
                        const notesResponse = await sendJson(noteUrl, {
                            method: noteMethod,
                            body: JSON.stringify(notePayload)
                        });

                        const summary = normalizeBottleNoteSummary(notesResponse?.bottle ?? notesResponse?.Bottle);
                        const ownerUserId = drinkTarget.userId
                            || summary?.userId
                            || summary?.UserId
                            || '';
                        const targetUserId = noteOnly
                            ? (currentUserId ? String(currentUserId) : '')
                            : (ownerUserId ? String(ownerUserId) : '');
                        const userNote = extractUserNoteFromNotesResponse(notesResponse, targetUserId);
                        const noteIdFromResponse = userNote?.id
                            ?? userNote?.Id
                            ?? (!noteOnly ? drinkTarget.noteId : null)
                            ?? null;
                        const noteTextFromResponse = userNote?.note ?? userNote?.Note ?? noteValue;
                        const noteScoreFromResponse = (() => {
                            const value = userNote?.score ?? userNote?.Score;
                            if (value == null || value === '') {
                                return parsedScore;
                            }

                            const parsedOwnerScore = Number(value);
                            return Number.isFinite(parsedOwnerScore) ? parsedOwnerScore : parsedScore;
                        })();

                        if (!noteOnly) {
                            updateDetailRowNote(bottleId, noteIdFromResponse, noteTextFromResponse, noteScoreFromResponse);

                            if (noteIdFromResponse) {
                                drinkTarget.noteId = String(noteIdFromResponse);
                            }
                        }

                        const currentBottleId = notesSelectedBottleId ?? '';
                        if (currentBottleId && currentBottleId === bottleId) {
                            renderNotes(notesResponse);
                            showNotesMessage('Note saved.', 'success');
                        } else if (summary) {
                            updateScoresFromNotesSummary(summary);
                        }

                        finalMessage = noteOnly
                            ? 'Tasting note saved.'
                            : 'Bottle marked as drunk and tasting note saved.';
                        showMessage(finalMessage, 'success');
                    } catch (noteError) {
                        const message = noteError instanceof Error ? noteError.message : String(noteError);
                        throw new Error(message);
                    }

                    requestCloseDrinkModal();
                    return { message: finalMessage };
                } catch (error) {
                    const message = error instanceof Error ? error.message : String(error);
                    throw new Error(message);
                } finally {
                    drinkModalLoading = false;
                    setLoading(false);
                }
            }
            function initializeNotesPanel() {
                if (notesAddUserDisplay) {
                    notesAddUserDisplay.textContent = '—';
                    notesAddUserDisplay.dataset.userId = '';
                }

                clearNotesAddInputs();
                disableNotesAddRow(true);
                setNotesHeader(null);
                showNotesMessage('', 'info');
            }

            function initializeLocationSection() {
                if (!locationSection || !locationList) {
                    return;
                }

                setLocationMessage('');

                const cards = Array.from(locationList.querySelectorAll('[data-location-card]'));
                cards.forEach(card => {
                    bindLocationCard(card);
                    updateLocationCardCounts(card);
                });

                if (locationAddButton) {
                    locationAddButton.addEventListener('click', (event) => {
                        event.preventDefault();
                        openLocationCreateForm();
                    });
                }

                if (locationCreateCancel) {
                    locationCreateCancel.addEventListener('click', (event) => {
                        event.preventDefault();
                        closeLocationCreateForm();
                    });
                }

                if (locationCreateForm) {
                    locationCreateForm.addEventListener('submit', (event) => {
                        event.preventDefault();
                        handleLocationCreate();
                    });
                }

                closeLocationCreateForm();
                updateLocationEmptyState();
            }

            function openLocationCreateForm() {
                if (!locationCreateCard || !locationCreateForm) {
                    return;
                }

                locationCreateCard.removeAttribute('hidden');
                setLocationError(locationCreateForm, '');
                if (locationCreateInput) {
                    locationCreateInput.value = '';
                    locationCreateInput.focus();
                }
                if (locationCreateCapacity) {
                    locationCreateCapacity.value = '';
                }
                updateLocationEmptyState();
            }

            function closeLocationCreateForm() {
                if (!locationCreateCard || !locationCreateForm) {
                    return;
                }

                locationCreateCard.setAttribute('hidden', 'hidden');
                if (locationCreateInput) {
                    locationCreateInput.value = '';
                }
                if (locationCreateCapacity) {
                    locationCreateCapacity.value = '';
                }
                setLocationFormLoading(locationCreateForm, false);
                setLocationError(locationCreateForm, '');
                updateLocationEmptyState();
            }

            async function handleLocationCreate() {
                if (!locationCreateForm) {
                    return;
                }

                const nameField = locationCreateForm.querySelector('[data-location-input]');
                const capacityField = locationCreateForm.querySelector('[data-location-capacity-input]');
                const proposedName = (nameField?.value ?? '').trim();
                if (!proposedName) {
                    setLocationError(locationCreateForm, 'Location name is required.');
                    nameField?.focus();
                    return;
                }

                if (!currentUserId) {
                    setLocationError(locationCreateForm, 'Unable to determine current user.');
                    return;
                }

                setLocationError(locationCreateForm, '');
                const { value: parsedCapacity, error: capacityError } = parseCapacityInputValue(capacityField?.value);
                if (capacityError) {
                    setLocationError(locationCreateForm, capacityError);
                    if (capacityField) {
                        capacityField.focus();
                        capacityField.select?.();
                    }
                    return;
                }

                setLocationFormLoading(locationCreateForm, true);

                try {
                    const payload = {
                        name: proposedName,
                        userId: currentUserId,
                        capacity: parsedCapacity
                    };
                    const response = await sendJson('/api/BottleLocations', {
                        method: 'POST',
                        body: JSON.stringify(payload)
                    });
                    const normalized = normalizeLocation(response);
                    if (!normalized) {
                        throw new Error('Location could not be created.');
                    }

                    const card = createLocationCardElement(normalized, {
                        bottleCount: 0,
                        uniqueCount: 0,
                        cellaredCount: 0,
                        drunkCount: 0
                    });

                    if (card) {
                        insertLocationCard(card);
                    }

                    addLocationToReference(normalized);
                    setLocationMessage(`Location '${normalized.name}' created.`, 'success');
                    closeLocationCreateForm();
                } catch (error) {
                    setLocationError(locationCreateForm, error?.message ?? String(error));
                } finally {
                    setLocationFormLoading(locationCreateForm, false);
                }
            }

            function bindLocationCard(card) {
                if (!card) {
                    return;
                }

                const editButton = card.querySelector('[data-location-edit]');
                const deleteButton = card.querySelector('[data-location-delete]');
                const form = card.querySelector('[data-location-edit-form]');
                const cancelButton = form?.querySelector('[data-location-cancel]');
                const input = form?.querySelector('[data-location-input]');
                const capacityInput = form?.querySelector('[data-location-capacity-input]');

                editButton?.addEventListener('click', (event) => {
                    event.preventDefault();
                    openLocationEdit(card);
                });

                cancelButton?.addEventListener('click', (event) => {
                    event.preventDefault();
                    closeLocationEdit(card);
                });

                if (form && input) {
                    form.addEventListener('submit', (event) => {
                        event.preventDefault();
                        handleLocationUpdate(card, form, input, capacityInput);
                    });
                }

                deleteButton?.addEventListener('click', (event) => {
                    event.preventDefault();
                    handleLocationDelete(card);
                });
            }

            function openLocationEdit(card) {
                if (!card) {
                    return;
                }

                const view = card.querySelector('[data-location-view]');
                const form = card.querySelector('[data-location-edit-form]');
                const input = form?.querySelector('[data-location-input]');
                const capacityInput = form?.querySelector('[data-location-capacity-input]');
                if (!form || !view) {
                    return;
                }

                view.hidden = true;
                form.hidden = false;
                setLocationError(form, '');
                if (input) {
                    input.value = card.dataset.locationName ?? '';
                    input.focus();
                    input.select();
                }
                if (capacityInput) {
                    const capacity = getLocationCapacity(card);
                    capacityInput.value = capacity != null ? String(capacity) : '';
                }
            }

            function closeLocationEdit(card) {
                if (!card) {
                    return;
                }

                const view = card.querySelector('[data-location-view]');
                const form = card.querySelector('[data-location-edit-form]');
                const input = form?.querySelector('[data-location-input]');
                const capacityInput = form?.querySelector('[data-location-capacity-input]');
                if (!form || !view) {
                    return;
                }

                view.hidden = false;
                form.hidden = true;
                setLocationError(form, '');
                if (input) {
                    input.value = card.dataset.locationName ?? '';
                }
                if (capacityInput) {
                    const capacity = getLocationCapacity(card);
                    capacityInput.value = capacity != null ? String(capacity) : '';
                }
            }

            async function handleLocationUpdate(card, form, input, capacityInput) {
                const locationId = card?.dataset?.locationId ?? '';
                if (!locationId) {
                    setLocationError(form, 'Location identifier is missing.');
                    return;
                }

                const proposedName = (input?.value ?? '').trim();
                if (!proposedName) {
                    setLocationError(form, 'Location name is required.');
                    input?.focus();
                    return;
                }

                if (!currentUserId) {
                    setLocationError(form, 'Unable to determine current user.');
                    return;
                }

                const currentName = (card.dataset.locationName ?? '').trim();
                setLocationError(form, '');
                const { value: parsedCapacity, error: capacityError } = parseCapacityInputValue(capacityInput?.value);
                if (capacityError) {
                    setLocationError(form, capacityError);
                    if (capacityInput) {
                        capacityInput.focus();
                        capacityInput.select?.();
                    }
                    return;
                }

                const currentCapacity = getLocationCapacity(card);
                const hasSameName = currentName === proposedName;
                const hasSameCapacity = (currentCapacity ?? null) === (parsedCapacity ?? null);
                if (hasSameName && hasSameCapacity) {
                    closeLocationEdit(card);
                    return;
                }

                setLocationFormLoading(form, true);
                setLocationCardLoading(card, true);

                try {
                    const payload = {
                        name: proposedName,
                        userId: currentUserId,
                        capacity: parsedCapacity
                    };
                    const response = await sendJson(`/api/BottleLocations/${encodeURIComponent(locationId)}`, {
                        method: 'PUT',
                        body: JSON.stringify(payload)
                    });
                    const normalized = normalizeLocation(response) ?? { id: locationId, name: proposedName, capacity: parsedCapacity };
                    const resolvedName = normalized.name ?? proposedName;
                    const resolvedCapacity = normalizeCapacityValue(normalized.capacity ?? parsedCapacity);

                    updateLocationCardName(card, resolvedName);
                    setLocationCapacity(card, resolvedCapacity);
                    updateLocationCardCounts(card);
                    if (resolvedCapacity == null) {
                        delete normalized.capacity;
                    } else {
                        normalized.capacity = resolvedCapacity;
                    }
                    closeLocationEdit(card);
                    reorderLocationCard(card);
                    updateReferenceLocation(normalized);
                    setLocationMessage(`Location '${resolvedName}' updated.`, 'success');
                } catch (error) {
                    setLocationError(form, error?.message ?? String(error));
                } finally {
                    setLocationFormLoading(form, false);
                    setLocationCardLoading(card, false);
                }
            }

            async function handleLocationDelete(card) {
                const locationId = card?.dataset?.locationId ?? '';
                if (!locationId) {
                    return;
                }

                const displayName = card.dataset.locationName || card.querySelector('[data-location-name]')?.textContent || 'this location';
                const confirmed = window.confirm(`Delete ${displayName}? Bottles assigned to this location will no longer be associated with it.`);
                if (!confirmed) {
                    return;
                }

                setLocationCardLoading(card, true);

                try {
                    await sendJson(`/api/BottleLocations/${encodeURIComponent(locationId)}`, { method: 'DELETE' });
                    removeLocationCard(card);
                    removeReferenceLocation(locationId);
                    setLocationMessage(`Location '${displayName}' deleted.`, 'success');
                } catch (error) {
                    setLocationCardLoading(card, false);
                    setLocationMessage(error?.message ?? String(error), 'error');
                }
            }

            function createLocationCardElement(location, counts) {
                if (!locationTemplate?.content || !location) {
                    return null;
                }

                const fragment = locationTemplate.content.cloneNode(true);
                const card = fragment.querySelector('[data-location-card]');
                if (!card) {
                    return null;
                }

                updateLocationCardName(card, location.name ?? '');
                card.dataset.locationId = location.id ?? '';
                setLocationCapacity(card, location.capacity);
                setLocationDatasetCounts(card, counts ?? {});
                updateLocationCardCounts(card);
                bindLocationCard(card);
                return card;
            }

            function insertLocationCard(card) {
                if (!locationList || !card) {
                    return;
                }

                const newName = (card.dataset.locationName ?? '').toString().toLocaleLowerCase();
                const cards = Array.from(locationList.querySelectorAll('[data-location-card]')).filter(existing => existing !== card);
                const referenceNode = cards.find(existing => {
                    const existingName = (existing.dataset.locationName ?? '').toString().toLocaleLowerCase();
                    return newName.localeCompare(existingName, undefined, { sensitivity: 'base' }) < 0;
                });

                if (referenceNode) {
                    locationList.insertBefore(card, referenceNode);
                } else {
                    locationList.appendChild(card);
                }

                updateLocationCardCounts(card);
                updateLocationEmptyState();
            }

            function reorderLocationCard(card) {
                if (!locationList || !card) {
                    return;
                }

                const cards = Array.from(locationList.querySelectorAll('[data-location-card]')).filter(existing => existing !== card);
                const newName = (card.dataset.locationName ?? '').toString().toLocaleLowerCase();
                let inserted = false;
                for (const existing of cards) {
                    const existingName = (existing.dataset.locationName ?? '').toString().toLocaleLowerCase();
                    if (newName.localeCompare(existingName, undefined, { sensitivity: 'base' }) < 0) {
                        locationList.insertBefore(card, existing);
                        inserted = true;
                        break;
                    }
                }

                if (!inserted) {
                    locationList.appendChild(card);
                }
            }

            function updateLocationCardName(card, name) {
                if (!card) {
                    return;
                }

                const normalizedName = name != null ? String(name) : '';
                card.dataset.locationName = normalizedName;
                const title = card.querySelector('[data-location-name]');
                if (title) {
                    title.textContent = normalizedName;
                }
            }

            function setLocationDatasetCounts(card, counts) {
                if (!card) {
                    return;
                }

                const bottleCount = Number(counts?.bottleCount ?? counts?.BottleCount ?? card.dataset.bottleCount ?? 0) || 0;
                const uniqueCount = Number(counts?.uniqueCount ?? counts?.UniqueWineCount ?? card.dataset.uniqueCount ?? 0) || 0;
                const drunkCount = Number(counts?.drunkCount ?? counts?.DrunkBottleCount ?? card.dataset.drunkCount ?? 0) || 0;
                const cellaredSource = counts?.cellaredCount ?? counts?.CellaredBottleCount ?? card.dataset.cellaredCount;
                let cellaredCount = Number(cellaredSource ?? (bottleCount - drunkCount));
                if (!Number.isFinite(cellaredCount)) {
                    cellaredCount = bottleCount - drunkCount;
                }

                card.dataset.bottleCount = String(bottleCount);
                card.dataset.uniqueCount = String(uniqueCount);
                card.dataset.drunkCount = String(drunkCount);
                card.dataset.cellaredCount = String(cellaredCount);
            }

            function updateLocationCardCounts(card) {
                if (!card) {
                    return;
                }

                const bottleCount = Number(card.dataset.bottleCount ?? '0') || 0;
                const uniqueCount = Number(card.dataset.uniqueCount ?? '0') || 0;
                const drunkCount = Number(card.dataset.drunkCount ?? '0') || 0;
                const cellaredCount = Number(card.dataset.cellaredCount ?? String(bottleCount - drunkCount)) || 0;
                const capacity = getLocationCapacity(card);

                const bottleLabel = `${bottleCount} bottle${bottleCount === 1 ? '' : 's'}`;
                const uniqueLabel = uniqueCount > 0
                    ? `· ${uniqueCount} unique wine${uniqueCount === 1 ? '' : 's'}`
                    : '';
                const bottleTarget = card.querySelector('[data-location-bottle-count]');
                if (bottleTarget) {
                    bottleTarget.textContent = bottleLabel;
                }

                const uniqueTarget = card.querySelector('[data-location-wine-count]');
                if (uniqueTarget) {
                    uniqueTarget.textContent = uniqueLabel;
                }

                const fillIndicator = card.querySelector('[data-location-fill-indicator]');
                if (fillIndicator) {
                    const fillBar = fillIndicator.querySelector('[data-location-fill-bar]');
                    const percentTarget = fillIndicator.querySelector('[data-location-fill-percent]');
                    const remainingTarget = fillIndicator.querySelector('[data-location-fill-remaining]');
                    const hasCapacity = capacity != null;

                    fillIndicator.classList.toggle('location-fill-indicator--no-capacity', !hasCapacity);

                    if (hasCapacity) {
                        const numericCapacity = Number(capacity) || 0;
                        const baseRatio = numericCapacity <= 0
                            ? (bottleCount > 0 ? 1 : 0)
                            : bottleCount / numericCapacity;
                        const clampedRatio = Math.min(Math.max(baseRatio, 0), 1);
                        const percent = Math.round(clampedRatio * 100);

                        if (fillBar) {
                            fillBar.style.width = `${percent}%`;
                        }

                        if (percentTarget) {
                            percentTarget.textContent = `${percent}% full`;
                        }

                        const remaining = numericCapacity - bottleCount;
                        let fillSummary;
                        if (remaining > 0) {
                            fillSummary = `${remaining} open`;
                        } else if (remaining === 0) {
                            fillSummary = 'At capacity';
                        } else {
                            const over = Math.abs(remaining);
                            fillSummary = `Over by ${over}`;
                        }

                        if (remainingTarget) {
                            remainingTarget.textContent = fillSummary;
                        }

                        fillIndicator.classList.toggle('location-fill-indicator--over', remaining < 0);
                    } else {
                        if (fillBar) {
                            fillBar.style.width = bottleCount > 0 ? '100%' : '0%';
                        }

                        if (percentTarget) {
                            percentTarget.textContent = 'Capacity not set';
                        }

                        const fillSummary = bottleCount > 0
                            ? `${cellaredCount} cellared · ${drunkCount} enjoyed`
                            : 'Add a capacity to track fill';

                        if (remainingTarget) {
                            remainingTarget.textContent = fillSummary;
                        }

                        fillIndicator.classList.remove('location-fill-indicator--over');
                    }
                }

                const descriptionTarget = card.querySelector('[data-location-description]');
                if (descriptionTarget) {
                    if (bottleCount > 0) {
                        const safeCellared = Math.max(cellaredCount, 0);
                        let description = `${safeCellared} cellared · ${drunkCount} enjoyed`;
                        if (capacity != null) {
                            const remaining = capacity - bottleCount;
                            const capacitySummary = remaining > 0
                                ? `${remaining} open slot${remaining === 1 ? '' : 's'} remaining`
                                : remaining === 0
                                    ? 'At capacity'
                                    : `Over capacity by ${Math.abs(remaining)} bottle${Math.abs(remaining) === 1 ? '' : 's'}`;
                            description = `${description} · ${capacitySummary}`;
                        }
                        descriptionTarget.textContent = description;
                    } else if (capacity != null) {
                        const remaining = capacity - bottleCount;
                        const base = `Capacity ${capacity} bottle${capacity === 1 ? '' : 's'}.`;
                        let capacitySummary;
                        if (remaining > 0) {
                            capacitySummary = `${remaining} open slot${remaining === 1 ? '' : 's'} available.`;
                        } else if (remaining === 0) {
                            capacitySummary = 'At capacity.';
                        } else {
                            const over = Math.abs(remaining);
                            capacitySummary = `Over capacity by ${over} bottle${over === 1 ? '' : 's'}.`;
                        }
                        descriptionTarget.textContent = `${base} ${capacitySummary}`.trim();
                    } else {
                        descriptionTarget.textContent = 'No bottles stored here yet.';
                    }
                }
            }

            function updateLocationCardsFromResponse(data) {
                if (!locationList) {
                    return;
                }

                const rawLocations = Array.isArray(data?.locations)
                    ? data.locations
                    : Array.isArray(data?.Locations)
                        ? data.Locations
                        : null;

                if (!Array.isArray(rawLocations)) {
                    return;
                }

                const normalizedLocations = rawLocations
                    .map(normalizeLocationSummary)
                    .filter(location => location && location.id);

                if (normalizedLocations.length === 0) {
                    updateLocationEmptyState();
                    return;
                }

                const existingCards = new Map();
                const cards = Array.from(locationList.querySelectorAll('[data-location-card]'));
                cards.forEach(card => {
                    const identifier = card.dataset.locationId;
                    if (identifier) {
                        existingCards.set(identifier, card);
                    }
                });

                normalizedLocations.forEach(location => {
                    const counts = {
                        bottleCount: location.bottleCount,
                        uniqueCount: location.uniqueWineCount,
                        cellaredCount: location.cellaredBottleCount,
                        drunkCount: location.drunkBottleCount
                    };

                    const card = existingCards.get(location.id);
                    if (card) {
                        updateLocationCardName(card, location.name ?? '');
                        setLocationCapacity(card, location.capacity);
                        setLocationDatasetCounts(card, counts);
                        updateLocationCardCounts(card);
                    } else {
                        const newCard = createLocationCardElement(location, counts);
                        if (newCard) {
                            insertLocationCard(newCard);
                        }
                    }
                });

                updateLocationEmptyState();
            }

            function setLocationMessage(message, variant = 'info') {
                if (!locationMessage) {
                    return;
                }

                const text = message ? String(message).trim() : '';
                if (!text) {
                    locationMessage.textContent = '';
                    locationMessage.setAttribute('hidden', 'hidden');
                    locationMessage.removeAttribute('data-variant');
                    return;
                }

                locationMessage.textContent = text;
                locationMessage.dataset.variant = variant;
                locationMessage.removeAttribute('hidden');
            }

            function setLocationError(container, message) {
                if (!container) {
                    return;
                }

                const target = container.querySelector('[data-location-error]');
                if (!target) {
                    return;
                }

                const text = message ? String(message).trim() : '';
                target.textContent = text;
                if (text) {
                    target.removeAttribute('aria-hidden');
                } else {
                    target.setAttribute('aria-hidden', 'true');
                }
            }

            function toggleDisabledWithMemory(element, state) {
                if (!element) {
                    return;
                }

                if (state) {
                    element.dataset.prevDisabled = element.disabled ? 'true' : 'false';
                    element.disabled = true;
                } else {
                    const wasDisabled = element.dataset.prevDisabled === 'true';
                    element.disabled = wasDisabled;
                    delete element.dataset.prevDisabled;
                }
            }

            function setLocationFormLoading(form, state) {
                if (!form) {
                    return;
                }

                const elements = form.querySelectorAll('input, button, textarea, select');
                elements.forEach(element => toggleDisabledWithMemory(element, state));
            }

            function parseCapacityInputValue(value) {
                if (value == null) {
                    return { value: null, error: null };
                }

                const text = String(value).trim();
                if (text === '') {
                    return { value: null, error: null };
                }

                if (!/^-?\d+$/.test(text)) {
                    return { value: null, error: 'Capacity must be a whole number.' };
                }

                const parsed = Number(text);
                if (!Number.isFinite(parsed) || !Number.isInteger(parsed)) {
                    return { value: null, error: 'Capacity must be a whole number.' };
                }

                if (parsed < 0) {
                    return { value: null, error: 'Capacity must be zero or greater.' };
                }

                if (parsed > MAX_LOCATION_CAPACITY) {
                    return {
                        value: null,
                        error: `Capacity cannot exceed ${MAX_LOCATION_CAPACITY} bottles.`
                    };
                }

                return { value: parsed, error: null };
            }

            function normalizeCapacityValue(raw) {
                if (raw == null || raw === '') {
                    return null;
                }

                const numeric = Number(raw);
                if (!Number.isFinite(numeric)) {
                    return null;
                }

                const integer = Math.trunc(numeric);
                if (!Number.isFinite(integer) || integer < 0) {
                    return null;
                }

                return integer;
            }

            function setLocationCapacity(card, capacity) {
                if (!card) {
                    return;
                }

                const normalized = normalizeCapacityValue(capacity);
                if (normalized == null) {
                    delete card.dataset.locationCapacity;
                    return;
                }

                card.dataset.locationCapacity = String(normalized);
            }

            function getLocationCapacity(card) {
                if (!card) {
                    return null;
                }

                return normalizeCapacityValue(card.dataset?.locationCapacity ?? null);
            }

            function setLocationCardLoading(card, state) {
                if (!card) {
                    return;
                }

                const actions = card.querySelectorAll('[data-location-edit], [data-location-delete]');
                actions.forEach(button => toggleDisabledWithMemory(button, state));
            }

            function removeLocationCard(card) {
                if (!card) {
                    return;
                }

                card.remove();
                updateLocationEmptyState();
            }

            function updateLocationEmptyState() {
                if (!locationEmpty) {
                    return;
                }

                const hasCards = Boolean(locationList?.querySelector('[data-location-card]'));
                const createVisible = locationCreateCard && !locationCreateCard.hasAttribute('hidden');

                if (hasCards || createVisible) {
                    locationEmpty.setAttribute('hidden', 'hidden');
                } else {
                    locationEmpty.removeAttribute('hidden');
                }
            }

            function addLocationToReference(location) {
                const normalized = normalizeLocation(location);
                if (!normalized) {
                    return;
                }

                referenceData.bottleLocations = sortLocations([...referenceData.bottleLocations, normalized]);
                refreshLocationOptions();
            }

            function updateReferenceLocation(location) {
                const normalized = normalizeLocation(location);
                if (!normalized) {
                    return;
                }

                referenceData.bottleLocations = sortLocations([...referenceData.bottleLocations, normalized]);
                refreshLocationOptions();
            }

            function removeReferenceLocation(locationId) {
                if (!locationId) {
                    return;
                }

                referenceData.bottleLocations = referenceData.bottleLocations.filter(option => {
                    const normalized = normalizeLocation(option);
                    return normalized?.id && normalized.id !== locationId;
                });
                refreshLocationOptions();
            }

            function refreshLocationOptions() {
                if (addWineLocation) {
                    populateLocationSelect(addWineLocation, addWineLocation.value ?? '');
                }

                if (detailAddLocation) {
                    populateLocationSelect(detailAddLocation, detailAddLocation.value ?? '');
                }

                if (detailsBody) {
                    const selects = Array.from(detailsBody.querySelectorAll('.detail-location'));
                    selects.forEach(select => {
                        populateLocationSelect(select, select.value ?? '');
                    });
                }
            }

            function normalizeLocationSummary(raw) {
                if (!raw) {
                    return null;
                }

                const idValue = raw.id ?? raw.Id ?? raw.locationId ?? raw.LocationId;
                if (!idValue) {
                    return null;
                }

                const normalized = {
                    id: String(idValue)
                };

                const nameValue = raw.name ?? raw.Name ?? '';
                if (typeof nameValue === 'string' && nameValue.trim()) {
                    normalized.name = nameValue;
                } else if (nameValue != null) {
                    normalized.name = String(nameValue);
                }

                const capacityValue = raw.capacity ?? raw.Capacity ?? null;
                const normalizedCapacity = normalizeCapacityValue(capacityValue);
                if (normalizedCapacity != null) {
                    normalized.capacity = normalizedCapacity;
                }

                normalized.bottleCount = Number(raw.bottleCount ?? raw.BottleCount ?? 0) || 0;
                normalized.uniqueWineCount = Number(raw.uniqueWineCount ?? raw.UniqueWineCount ?? 0) || 0;
                normalized.cellaredBottleCount = Number(raw.cellaredBottleCount ?? raw.CellaredBottleCount ?? 0) || 0;
                normalized.drunkBottleCount = Number(raw.drunkBottleCount ?? raw.DrunkBottleCount ?? 0) || 0;

                return normalized;
            }

            function normalizeLocation(raw) {
                if (!raw) {
                    return null;
                }

                const id = raw.id ?? raw.Id ?? raw.locationId ?? raw.LocationId;
                if (!id) {
                    return null;
                }

                const nameValue = raw.name ?? raw.Name ?? raw.label ?? raw.Label ?? '';
                const userValue = raw.userId ?? raw.UserId ?? raw.ownerId ?? raw.OwnerId ?? '';
                const capacityValue = raw.capacity ?? raw.Capacity ?? raw.maxCapacity ?? raw.MaxCapacity;
                const normalized = {
                    id: String(id),
                    name: typeof nameValue === 'string' ? nameValue : String(nameValue ?? id)
                };
                if (userValue) {
                    normalized.userId = String(userValue);
                }
                const normalizedCapacity = normalizeCapacityValue(capacityValue);
                if (normalizedCapacity != null) {
                    normalized.capacity = normalizedCapacity;
                }
                return normalized;
            }

            function sortLocations(list) {
                const seen = new Map();
                list.forEach(item => {
                    const normalized = normalizeLocation(item);
                    if (normalized?.id) {
                        seen.set(normalized.id, normalized);
                    }
                });

                return Array.from(seen.values()).sort((a, b) => {
                    const nameA = (a.name ?? '').toString().toLocaleLowerCase();
                    const nameB = (b.name ?? '').toString().toLocaleLowerCase();
                    if (nameA === nameB) {
                        return (a.id ?? '').localeCompare(b.id ?? '');
                    }

                    return nameA.localeCompare(nameB);
                });
            }

            async function loadReferenceData() {
                try {
                    const response = await sendJson('/wine-manager/options', { method: 'GET' });
                    const subApps = Array.isArray(response?.subAppellations)
                        ? response.subAppellations
                        : Array.isArray(response?.SubAppellations)
                            ? response.SubAppellations
                            : [];
                    const locations = Array.isArray(response?.bottleLocations)
                        ? response.bottleLocations
                        : Array.isArray(response?.BottleLocations)
                            ? response.BottleLocations
                            : [];
                    const users = Array.isArray(response?.users)
                        ? response.users
                        : Array.isArray(response?.Users)
                            ? response.Users
                            : [];

                    referenceData.subAppellations = subApps;
                    referenceData.bottleLocations = sortLocations(locations);
                    referenceData.users = users;

                    refreshLocationOptions();
                } catch (error) {
                    showMessage(error.message, 'error');
                }
            }

            function populateSubAppellationSelect(select, selectedId) {
                if (!select) {
                    return;
                }

                const previousValue = selectedId ?? select.value ?? '';
                select.innerHTML = '';

                const placeholder = document.createElement('option');
                placeholder.value = '';
                placeholder.textContent = 'Select sub-appellation';
                select.appendChild(placeholder);

                referenceData.subAppellations.forEach(option => {
                    const id = option?.id ?? option?.Id;
                    const label = option?.label ?? option?.Label;
                    if (!id) {
                        return;
                    }

                    const opt = document.createElement('option');
                    opt.value = id;
                    opt.textContent = label ?? id;
                    select.appendChild(opt);
                });

                if (previousValue) {
                    select.value = previousValue;
                }
            }

            function populateLocationSelect(select, selectedId) {
                if (!select) {
                    return;
                }

                const previousValue = selectedId ?? select.value ?? '';
                select.innerHTML = '';

                const placeholder = document.createElement('option');
                placeholder.value = '';
                placeholder.textContent = 'No location';
                select.appendChild(placeholder);

                referenceData.bottleLocations.forEach(option => {
                    const normalized = normalizeLocation(option);
                    if (!normalized?.id) {
                        return;
                    }

                    const opt = document.createElement('option');
                    opt.value = normalized.id;
                    const label = normalized.name ?? normalized.id;
                    const capacity = normalizeCapacityValue(normalized.capacity);
                    const suffix = capacity != null ? ` (${capacity} capacity)` : '';
                    opt.textContent = `${label}${suffix}`;
                    select.appendChild(opt);
                });

                if (previousValue) {
                    select.value = previousValue;
                }
            }

            function buildSummaryRow(summary) {
                const row = document.createElement('tr');
                row.className = 'group-row';
                row.setAttribute('tabindex', '0');
                row.setAttribute('role', 'button');
                row.setAttribute('aria-controls', 'details-table');
                applySummaryToRow(row, summary, true);
                return row;
            }

            function ensureSummaryRowStructure(row) {
                if (row.querySelector('.summary-wine')) {
                    return;
                }

                row.innerHTML = `
                    <td class="summary-wine"></td>
                    <td class="summary-appellation"></td>
                    <td class="summary-vintage"></td>
                    <td class="summary-bottles" data-field="bottle-count"></td>
                    <td class="summary-color"></td>
                    <td class="summary-status"><span class="status-pill" data-field="status"></span></td>
                    <td class="summary-score" data-field="score"></td>`;
            }

            function applySummaryToRow(row, summary, isNewRow = false) {
                ensureSummaryRowStructure(row);

                row.dataset.groupId = summary?.wineVintageId ?? summary?.WineVintageId ?? '';
                row.dataset.wineId = summary?.wineId ?? summary?.WineId ?? '';
                row.dataset.subAppellationId = summary?.subAppellationId ?? summary?.SubAppellationId ?? '';
                row.dataset.appellationId = summary?.appellationId ?? summary?.AppellationId ?? '';

                const wineCell = row.querySelector('.summary-wine');
                const appCell = row.querySelector('.summary-appellation');
                const vintageCell = row.querySelector('.summary-vintage');
                const bottlesCell = row.querySelector('.summary-bottles');
                const colorCell = row.querySelector('.summary-color');
                const statusSpan = row.querySelector('[data-field="status"]');
                const scoreCell = row.querySelector('[data-field="score"]');

                const displayAppellation = buildAppellationDisplay(summary);
                const vintageRaw = summary?.vintage ?? summary?.Vintage;
                const vintageIsZero = Number(vintageRaw) === 0;
                const hasVintage = vintageRaw != null && String(vintageRaw) !== '' && !vintageIsZero;
                const wineName = summary?.wineName ?? summary?.WineName ?? '';
                const colorValue = summary?.color ?? summary?.Color ?? '';
                const statusValue = summary?.statusLabel ?? summary?.StatusLabel ?? '';

                row.dataset.summaryWine = wineName;
                row.dataset.summaryAppellation = normalizeGroupingValue(displayAppellation);
                row.dataset.summaryVintage = hasVintage ? String(vintageRaw) : '';
                row.dataset.summaryColor = colorValue;
                row.dataset.summaryStatus = statusValue;

                if (wineCell) {
                    wineCell.textContent = wineName;
                }

                if (appCell) {
                    appCell.textContent = displayAppellation;
                }

                if (vintageCell) {
                    vintageCell.textContent = hasVintage ? String(vintageRaw) : '—';
                }

                if (bottlesCell) {
                    const count = summary?.bottleCount ?? summary?.BottleCount ?? 0;
                    bottlesCell.textContent = Number(count).toString();
                }

                if (colorCell) {
                    colorCell.textContent = colorValue;
                }

                if (statusSpan) {
                    const cssClass = summary?.statusCssClass ?? summary?.StatusCssClass ?? '';
                    statusSpan.textContent = statusValue;
                    statusSpan.className = `status-pill ${cssClass}`;
                }

                if (scoreCell) {
                    const score = summary?.averageScore ?? summary?.AverageScore;
                    scoreCell.textContent = score != null ? Number(score).toFixed(1) : '—';
                }

                if (isNewRow) {
                    row.classList.remove('editing', 'selected');
                }
            }

            async function enterEditMode(row) {
                if (row.classList.contains('editing') || loading) {
                    return;
                }

                await referenceDataPromise;

                const summary = extractSummaryFromRow(row);
                row.dataset.originalSummary = JSON.stringify(summary);
                row.classList.add('editing');

                const wineCell = row.querySelector('.summary-wine');
                const appCell = row.querySelector('.summary-appellation');
                const vintageCell = row.querySelector('.summary-vintage');
                const colorCell = row.querySelector('.summary-color');
                const actionsCell = row.querySelector('.summary-actions .actions');

                if (wineCell) {
                    wineCell.innerHTML = `<input type="text" class="summary-edit-name" value="${escapeHtml(summary.wineName ?? '')}" />`;
                }

                if (appCell) {
                    const select = document.createElement('select');
                    select.className = 'summary-edit-sub-app';
                    populateSubAppellationSelect(select, summary.subAppellationId ?? '');
                    appCell.innerHTML = '';
                    appCell.appendChild(select);
                }

                if (vintageCell) {
                    vintageCell.innerHTML = `<input type="number" class="summary-edit-vintage" min="1900" max="2100" value="${summary.vintage ?? ''}" />`;
                }

                if (colorCell) {
                    const select = document.createElement('select');
                    select.className = 'summary-edit-color';
                    select.innerHTML = `
                        <option value="Red">Red</option>
                        <option value="White">White</option>
                        <option value="Rose">Rosé</option>`;
                    select.value = summary.color ?? 'Red';
                    colorCell.innerHTML = '';
                    colorCell.appendChild(select);
                }

                if (actionsCell) {
                    actionsCell.innerHTML = `
                        <button type="button" class="crud-table__action-button save-group">Save</button>
                        <button type="button" class="crud-table__action-button secondary cancel-group">Cancel</button>`;
                }
            }

            function cancelSummaryEdit(row) {
                const original = row.dataset.originalSummary
                    ? JSON.parse(row.dataset.originalSummary)
                    : extractSummaryFromRow(row);

                applySummaryToRow(row, original);
                row.classList.remove('editing');
                refreshGrouping({ expandForRow: row });
            }

            async function saveSummaryEdit(row) {
                if (!row.classList.contains('editing') || loading) {
                    return;
                }

                await referenceDataPromise;

                const nameInput = row.querySelector('.summary-edit-name');
                const subAppSelect = row.querySelector('.summary-edit-sub-app');
                const vintageInput = row.querySelector('.summary-edit-vintage');
                const colorSelect = row.querySelector('.summary-edit-color');

                const name = nameInput?.value?.trim() ?? '';
                const subAppellationId = subAppSelect?.value ?? '';
                const vintageValue = Number(vintageInput?.value ?? '');
                const color = colorSelect?.value ?? '';

                if (!name) {
                    showMessage('Wine name is required.', 'error');
                    return;
                }

                if (!subAppellationId) {
                    showMessage('Select a sub-appellation for the wine.', 'error');
                    return;
                }

                if (!Number.isInteger(vintageValue)) {
                    showMessage('Enter a valid vintage year.', 'error');
                    return;
                }

                if (!color) {
                    showMessage('Choose a wine color.', 'error');
                    return;
                }

                const payload = {
                    wineName: name,
                    subAppellationId,
                    vintage: vintageValue,
                    color
                };

                const groupId = row.dataset.groupId;
                if (!groupId) {
                    showMessage('Unable to determine the selected wine group.', 'error');
                    return;
                }

                try {
                    setSummaryRowLoading(row, true);
                    const response = await sendJson(`/wine-manager/groups/${groupId}`, {
                        method: 'PUT',
                        body: JSON.stringify(payload)
                    });

                    const summary = normalizeSummary(response?.group ?? response?.Group);
                    if (!summary) {
                        showMessage('Wine group updated, but it could not be displayed.', 'warning');
                        cancelSummaryEdit(row);
                        return;
                    }

                    applySummaryToRow(row, summary);
                    row.classList.remove('editing');
                    if (selectedRow === row) {
                        selectedSummary = summary;
                    }

                    refreshGrouping({ expandForRow: row });

                    showMessage('Wine group updated.', 'success');
                    await renderDetails(response, selectedRow === row);
                } catch (error) {
                    showMessage(error.message, 'error');
                } finally {
                    setSummaryRowLoading(row, false);
                }
            }

            async function handleSummaryDelete(row) {
                if (loading) {
                    return;
                }

                const groupId = row.dataset.groupId;
                if (!groupId) {
                    return;
                }

                const confirmed = window.confirm('Delete this wine group and all of its bottles?');
                if (!confirmed) {
                    return;
                }

                try {
                    setSummaryRowLoading(row, true);
                    await sendJson(`/wine-manager/groups/${groupId}`, { method: 'DELETE' });

                    if (selectedRow === row) {
                        showInventoryView();
                        resetDetailsView();
                    }

                    row.remove();
                    refreshGrouping({ expandForRow: null });
                    showMessage('Wine group deleted.', 'success');
                } catch (error) {
                    showMessage(error.message, 'error');
                } finally {
                    setSummaryRowLoading(row, false);
                }
            }

            function extractSummaryFromRow(row) {
                return {
                    wineVintageId: row.dataset.groupId ?? '',
                    wineId: row.dataset.wineId ?? '',
                    wineName: row.querySelector('.summary-wine')?.textContent?.trim() ?? '',
                    subAppellation: row.querySelector('.summary-appellation')?.textContent?.trim() ?? '',
                    subAppellationId: row.dataset.subAppellationId ?? '',
                    appellationId: row.dataset.appellationId ?? '',
                    vintage: Number(row.querySelector('.summary-vintage')?.textContent ?? '') || null,
                    bottleCount: Number(row.querySelector('.summary-bottles')?.textContent ?? '') || 0,
                    color: row.querySelector('.summary-color')?.textContent?.trim() ?? '',
                    statusLabel: row.querySelector('[data-field="status"]')?.textContent?.trim() ?? '',
                    statusCssClass: row.querySelector('[data-field="status"]')?.className?.replace('status-pill', '').trim() ?? '',
                    averageScore: (() => {
                        const value = row.querySelector('[data-field="score"]')?.textContent?.trim() ?? '';
                        const parsed = Number(value);
                        return Number.isFinite(parsed) ? parsed : null;
                    })()
                };
            }

            function showDetailsView() {
                if (inventorySection) {
                    inventorySection.hidden = true;
                    inventorySection.setAttribute('aria-hidden', 'true');
                }
                if (bottleModal?.open) {
                    bottleModal.open({ focusTarget: '#details-close-button', source: 'inventory-script' });
                } else if (detailsSection) {
                    detailsSection.hidden = false;
                    detailsSection.setAttribute('aria-hidden', 'false');
                }
            }

            function showInventoryView() {
                if (inventorySection) {
                    inventorySection.hidden = false;
                    inventorySection.setAttribute('aria-hidden', 'false');
                }
                if (bottleModal?.close) {
                    bottleModal.close({ restoreFocus: false, source: 'inventory-script' });
                } else if (detailsSection) {
                    detailsSection.hidden = true;
                    detailsSection.setAttribute('aria-hidden', 'true');
                }
            }

            function resetDetailsView() {
                if (selectedRow) {
                    selectedRow.classList.remove('selected');
                    selectedRow.setAttribute('aria-expanded', 'false');
                }

                selectedRow = null;
                selectedGroupId = null;
                selectedSummary = null;

                closeNotesPanel();
                selectedDetailRowElement = null;
                notesSelectedBottleId = null;

                setDetailsTitle('Bottle Details', '');
                detailsSubtitle.textContent = 'Select a wine group to view individual bottles.';
                if (detailAddRow) {
                    detailAddRow.hidden = true;
                }

                if (detailAddPrice) {
                    detailAddPrice.value = '';
                }
                if (detailAddLocation) {
                    detailAddLocation.value = '';
                }
                if (detailAddQuantity) {
                    detailAddQuantity.value = '1';
                }
                if (detailAddButton) {
                    detailAddButton.disabled = true;
                }

                closeActiveDetailActionsMenu();
                closeActiveDetailActionsMenu();
                detailsBody.querySelectorAll('.detail-row').forEach(r => r.remove());
                emptyRow.hidden = false;
                showMessage('', 'info');
            }

            async function handleRowSelection(row, options = {}) {
                if (loading && !options.force) {
                    return;
                }

                const groupId = row.dataset.groupId;
                const wineId = row.dataset.wineId;
                if (!groupId && !wineId) {
                    return;
                }

                const selectionKey = wineId || groupId;
                if (selectedGroupId === selectionKey && !options.force) {
                    return;
                }

                if (selectedRow && selectedRow !== row) {
                    selectedRow.classList.remove('selected');
                    selectedRow.setAttribute('aria-expanded', 'false');
                }

                showDetailsView();

                selectedRow = row;
                selectedGroupId = selectionKey;
                row.classList.add('selected');
                row.setAttribute('aria-expanded', 'true');

                if (options.response) {
                    await renderDetails(options.response, true);
                    return;
                }

                await loadDetails({ wineId, groupId }, false);
            }

            async function loadDetails(key, updateRow) {
                showMessage('Loading bottle details…', 'info');
                emptyRow.hidden = false;
                closeActiveDetailActionsMenu();
                detailsBody.querySelectorAll('.detail-row').forEach(r => r.remove());

                const groupId = typeof key === 'string' ? key : key?.groupId;
                const wineId = typeof key === 'object' ? key?.wineId : null;

                try {
                    setLoading(true);
                    const url = wineId ? `/wine-manager/wine/${wineId}/details` : `/wine-manager/bottles/${groupId}`;
                    const response = await sendJson(url, { method: 'GET' });
                    await renderDetails(response, updateRow);
                    showMessage('', 'info');
                } catch (error) {
                    showMessage(error.message, 'error');
                } finally {
                    setLoading(false);
                }
            }

            async function renderDetails(data, shouldUpdateRow) {
                await referenceDataPromise;
                refreshDetailAddElements();

                const rawSummary = data?.group ?? data?.Group ?? null;
                const summary = normalizeSummary(rawSummary);
                const rawDetails = Array.isArray(data?.details)
                    ? data.details
                    : Array.isArray(data?.Details)
                        ? data.Details
                        : [];
                const details = rawDetails.map(normalizeDetail).filter(Boolean);

                selectedSummary = summary;

                if (summary) {
                    setDetailsTitle(summary.wineName ?? '', summary.vintage ?? '');
                    detailsSubtitle.textContent = `${summary.bottleCount ?? 0} bottle${summary.bottleCount === 1 ? '' : 's'} · ${summary.statusLabel ?? ''}`;
                    if (detailAddRow) {
                        detailAddRow.hidden = false;
                    }
                    if (detailAddPrice) {
                        detailAddPrice.value = '';
                    }
                    if (detailAddLocation) {
                        populateLocationSelect(detailAddLocation, '');
                    }
                    if (detailAddQuantity) {
                        detailAddQuantity.value = '1';
                    }
                    if (detailAddButton) {
                        detailAddButton.disabled = loading;
                    }
                    disableNotesAddRow(notesLoading || !notesSelectedBottleId);
                } else {
                    setDetailsTitle('Bottle Details', '');
                    detailsSubtitle.textContent = 'No bottles remain for the selected group.';
                    if (detailAddRow) {
                        detailAddRow.hidden = true;
                    }
                    closeNotesPanel();
                }

                detailsBody.querySelectorAll('.detail-row').forEach(r => r.remove());
                selectedDetailRowElement = null;

                if (details.length === 0) {
                    emptyRow.hidden = false;
                    closeNotesPanel();
                } else {
                    emptyRow.hidden = true;
                    let detailMatchFound = false;
                    details.forEach(detail => {
                        const row = buildDetailRow(detail, summary);
                        detailsBody.appendChild(row);
                        if (notesSelectedBottleId && row.dataset.bottleId === notesSelectedBottleId) {
                            row.classList.add('selected');
                            selectedDetailRowElement = row;
                            detailMatchFound = true;
                        }
                    });

                    if (notesSelectedBottleId && !detailMatchFound) {
                        closeNotesPanel();
                    }
                }

                updateLocationCardsFromResponse(data);

                if (shouldUpdateRow) {
                    updateSummaryRow(summary ?? null);
                }
            }

            function setDetailsTitle(name, vintage) {
                const resolvedName = typeof name === 'string' ? name : name != null ? String(name) : '';
                let resolvedVintage = typeof vintage === 'string' ? vintage : vintage != null ? String(vintage) : '';
                if (resolvedVintage === '0') {
                    resolvedVintage = '';
                }

                if (detailsTitleName) {
                    detailsTitleName.textContent = resolvedName;
                } else if (detailsTitle && !resolvedVintage) {
                    detailsTitle.textContent = resolvedName;
                } else if (detailsTitle && resolvedVintage) {
                    detailsTitle.textContent = `${resolvedName} • ${resolvedVintage}`;
                }

                if (detailsTitleVintage) {
                    detailsTitleVintage.textContent = resolvedVintage;
                }

                if (detailsTitle) {
                    const hasVintage = resolvedVintage.length > 0;
                    detailsTitle.classList.toggle('details-title--has-vintage', hasVintage);
                }
            }

            function updateSummaryRow(summary) {
                if (!selectedGroupId) {
                    return;
                }

                let row = inventoryTable.querySelector(`tr[data-wine-id="${selectedGroupId}"]`);
                if (!row) {
                    row = inventoryTable.querySelector(`tr[data-group-id="${selectedGroupId}"]`);
                }
                if (!row) {
                    return;
                }

                if (!summary) {
                    row.remove();
                    selectedRow = null;
                    selectedGroupId = null;
                    refreshGrouping({ expandForRow: null });
                    return;
                }

                applySummaryToRow(row, summary);
                refreshGrouping({ expandForRow: row });
            }

            function buildDetailRow(detail, summary) {
                const row = document.createElement('tr');
                row.className = 'detail-row';
                const normalizedBottleId = detail.bottleId
                    ? String(detail.bottleId)
                    : detail.BottleId
                        ? String(detail.BottleId)
                        : '';
                const rawDrunkAt = detail.drunkAt ?? detail.DrunkAt ?? null;
                const normalizedDrunkAt = normalizeIsoDate(rawDrunkAt);
                const isDrunk = Boolean(detail.isDrunk ?? detail.IsDrunk);
                const rawUserId = detail.userId ?? detail.UserId ?? '';
                const normalizedUserId = rawUserId ? String(rawUserId) : '';
                const rawNoteId = detail.currentUserNoteId ?? detail.CurrentUserNoteId ?? null;
                const rawNoteText = detail.currentUserNote ?? detail.CurrentUserNote ?? '';
                const rawNoteScore = detail.currentUserScore ?? detail.CurrentUserScore ?? null;
                const normalizedNoteId = rawNoteId ? String(rawNoteId) : '';
                const normalizedNoteText = typeof rawNoteText === 'string'
                    ? rawNoteText
                    : rawNoteText != null
                        ? String(rawNoteText)
                        : '';
                const normalizedNoteScoreNumber = (() => {
                    if (rawNoteScore == null || rawNoteScore === '') {
                        return null;
                    }

                    const parsed = Number(rawNoteScore);
                    return Number.isFinite(parsed) ? parsed : null;
                })();
                const normalizedNoteScoreString = normalizedNoteScoreNumber != null
                    ? String(normalizedNoteScoreNumber)
                    : '';

                const normalizedDetail = {
                    ...detail,
                    bottleId: normalizedBottleId,
                    userId: normalizedUserId,
                    currentUserNoteId: normalizedNoteId ? normalizedNoteId : null,
                    currentUserNote: normalizedNoteText,
                    currentUserScore: normalizedNoteScoreNumber
                };

                detail = normalizedDetail;
                row[DETAIL_ROW_DATA_KEY] = detail;
                row.dataset.bottleId = normalizedBottleId;

                const enjoyedAtDisplay = normalizedDrunkAt ? formatDateDisplay(normalizedDrunkAt) : '—';
                const drinkButtonLabel = isDrunk ? 'Update Drink Details' : 'Drink Bottle';

                row.dataset.drunkAt = normalizedDrunkAt;
                row.dataset.isDrunk = isDrunk ? 'true' : 'false';
                row.dataset.userId = normalizedUserId;
                row.dataset.noteId = normalizedNoteId;
                if (normalizedNoteScoreString) {
                    row.dataset.noteScore = normalizedNoteScoreString;
                } else {
                    delete row.dataset.noteScore;
                }

                row.innerHTML = `
                    <td class="detail-location-cell">
                        <div class="detail-location-content">
                            <div class="detail-location-select-container" data-location-select-container></div>
                            <div class="detail-row-mobile-actions" data-detail-actions-menu>
                                <button type="button" class="detail-row-mobile-actions__trigger" aria-haspopup="menu" aria-expanded="false">
                                    <span class="visually-hidden">Open bottle actions</span>
                                    <span aria-hidden="true" class="detail-row-mobile-actions__icon">⋮</span>
                                </button>
                                <div class="detail-row-mobile-actions__list" role="menu">
                                    <button type="button" class="detail-row-mobile-actions__item" role="menuitem" data-menu-action="drink">Drink Bottle</button>
                                    <button type="button" class="detail-row-mobile-actions__item" role="menuitem" data-menu-action="save">Save</button>
                                    <button type="button" class="detail-row-mobile-actions__item detail-row-mobile-actions__item--danger" role="menuitem" data-menu-action="delete">Remove</button>
                                </div>
                            </div>
                        </div>
                    </td>
                    <td class="detail-price-cell"><input type="number" step="0.01" min="0" class="detail-price" value="${detail.price ?? detail.Price ?? ''}" placeholder="0.00" /></td>
                    <td class="detail-average">${formatScore(detail.averageScore ?? detail.AverageScore)}</td>
                    <td class="detail-enjoyed-at">${escapeHtml(enjoyedAtDisplay)}</td>
                    <td class="actions">
                        <button type="button" class="crud-table__action-button drink-bottle-trigger">${escapeHtml(drinkButtonLabel)}</button>
                        <button type="button" class="crud-table__action-button save">Save</button>
                        <button type="button" class="crud-table__action-button secondary delete">Remove</button>
                    </td>`;

                const locationCell = row.querySelector('.detail-location-cell');
                const locationSelectContainer = locationCell?.querySelector('[data-location-select-container]');
                const locationSelect = document.createElement('select');
                locationSelect.className = 'detail-location';
                populateLocationSelect(locationSelect, detail.bottleLocationId ?? detail.BottleLocationId ?? '');
                if (locationSelectContainer) {
                    locationSelectContainer.appendChild(locationSelect);
                } else {
                    locationCell?.appendChild(locationSelect);
                }

                const drinkButton = row.querySelector('.drink-bottle-trigger');
                const saveButton = row.querySelector('.save');
                const deleteButton = row.querySelector('.delete');

                setupDetailRowMenu(row, drinkButton, saveButton, deleteButton);

                drinkButton?.addEventListener('click', (event) => {
                    event.preventDefault();
                    event.stopPropagation();

                    try {
                        const detailContext = row[DETAIL_ROW_DATA_KEY] ?? detail;
                        openDrinkBottleModal(detailContext, summary);
                    } catch (error) {
                        showMessage(error?.message ?? String(error), 'error');
                    }
                });

                saveButton?.addEventListener('click', async () => {
                    if (!selectedSummary || loading) {
                        return;
                    }

                    const rowUserId = row.dataset.userId ? row.dataset.userId : '';
                    const detailContext = row[DETAIL_ROW_DATA_KEY] ?? detail;
                    const normalizedUserId = rowUserId
                        || (detailContext?.userId ? String(detailContext.userId) : detailContext?.UserId ? String(detailContext.UserId) : '');
                    const payloadUserId = normalizedUserId ? normalizedUserId : null;

                    const payload = {
                        wineVintageId: selectedSummary.wineVintageId,
                        price: parsePrice(row.querySelector('.detail-price')?.value ?? ''),
                        isDrunk: row.dataset.isDrunk === 'true',
                        drunkAt: row.dataset.drunkAt || null,
                        bottleLocationId: locationSelect.value || null,
                        userId: payloadUserId
                    };

                    try {
                        setRowLoading(row, true);
                        const response = await sendJson(`/wine-manager/bottles/${detailContext?.bottleId ?? detailContext?.BottleId ?? detail.bottleId ?? detail.BottleId}`, {
                            method: 'PUT',
                            body: JSON.stringify(payload)
                        });
                        await renderDetails(response, true);
                        showMessage('Bottle updated.', 'success');
                    } catch (error) {
                        showMessage(error.message, 'error');
                    } finally {
                        setRowLoading(row, false);
                    }
                });

                deleteButton?.addEventListener('click', async () => {
                    if (!selectedSummary || loading) {
                        return;
                    }

                    const confirmed = window.confirm('Remove this bottle from the inventory?');
                    if (!confirmed) {
                        return;
                    }

                    try {
                        setRowLoading(row, true);
                        const response = await sendJson(`/wine-manager/bottles/${detail.bottleId ?? detail.BottleId}`, {
                            method: 'DELETE'
                        });
                        await renderDetails(response, true);
                        showMessage('Bottle removed.', 'success');
                    } catch (error) {
                        showMessage(error.message, 'error');
                    } finally {
                        setRowLoading(row, false);
                    }
                });

                if (notesEnabled) {
                    row.addEventListener('click', async (event) => {
                        if (shouldIgnoreDetailRowClick(event)) {
                            return;
                        }

                        event.preventDefault();
                        try {
                            await handleDetailRowSelection(row, detail, summary);
                        } catch (error) {
                            showNotesMessage(error?.message ?? String(error), 'error');
                        }
                    });
                }

                return row;
            }

            function setupDetailRowMenu(row, drinkButton, saveButton, deleteButton) {
                const menuContainer = row.querySelector('[data-detail-actions-menu]');
                if (!menuContainer) {
                    return;
                }

                const trigger = menuContainer.querySelector('.detail-row-mobile-actions__trigger');
                const list = menuContainer.querySelector('.detail-row-mobile-actions__list');

                if (!(trigger instanceof HTMLElement) || !(list instanceof HTMLElement)) {
                    return;
                }

                menuContainer.dataset.open = 'false';
                trigger.setAttribute('aria-expanded', 'false');
                list.hidden = true;

                trigger.addEventListener('click', (event) => {
                    event.preventDefault();
                    event.stopPropagation();

                    const isAlreadyOpen = activeDetailActionsMenu === menuContainer;

                    if (activeDetailActionsMenu && activeDetailActionsMenu !== menuContainer) {
                        closeActiveDetailActionsMenu();
                    }

                    if (isAlreadyOpen) {
                        closeActiveDetailActionsMenu();
                        return;
                    }

                    activeDetailActionsMenu = menuContainer;
                    menuContainer.dataset.open = 'true';
                    trigger.setAttribute('aria-expanded', 'true');
                    list.hidden = false;

                    const firstAction = list.querySelector('.detail-row-mobile-actions__item');
                    if (firstAction instanceof HTMLElement) {
                        firstAction.focus();
                    }
                });

                list.addEventListener('click', (event) => {
                    event.stopPropagation();

                    const target = event.target;
                    if (!(target instanceof HTMLElement)) {
                        return;
                    }

                    const action = target.dataset.menuAction;
                    closeActiveDetailActionsMenu();

                    if (action === 'drink') {
                        drinkButton?.click();
                    } else if (action === 'save') {
                        saveButton?.click();
                    } else if (action === 'delete') {
                        deleteButton?.click();
                    }
                });

                list.addEventListener('keydown', (event) => {
                    if (event.key === 'Escape') {
                        event.preventDefault();
                        closeActiveDetailActionsMenu({ focusTrigger: true });
                    }
                });

                menuContainer.addEventListener('focusout', (event) => {
                    const nextFocus = event.relatedTarget;
                    if (!(nextFocus instanceof HTMLElement) || !menuContainer.contains(nextFocus)) {
                        closeActiveDetailActionsMenu();
                    }
                });
            }

            function closeActiveDetailActionsMenu(options = {}) {
                const { focusTrigger = false } = options;
                const menu = activeDetailActionsMenu;

                if (!menu) {
                    return;
                }

                if (!document.body.contains(menu)) {
                    activeDetailActionsMenu = null;
                    return;
                }

                menu.dataset.open = 'false';

                const trigger = menu.querySelector('.detail-row-mobile-actions__trigger');
                const list = menu.querySelector('.detail-row-mobile-actions__list');

                if (list) {
                    list.hidden = true;
                }

                if (trigger instanceof HTMLElement) {
                    trigger.setAttribute('aria-expanded', 'false');

                    if (focusTrigger) {
                        trigger.focus();
                    }
                }

                activeDetailActionsMenu = null;
            }

            async function handleAddBottle() {
                if (!selectedSummary || loading) {
                    return;
                }

                const quantityValue = parseInt(detailAddQuantity?.value ?? '1', 10);
                const quantity = Number.isNaN(quantityValue) ? 1 : Math.min(Math.max(quantityValue, 1), 12);

                const locationValue = detailAddLocation?.value ?? '';

                const payload = {
                    wineVintageId: selectedSummary.wineVintageId,
                    price: parsePrice(detailAddPrice?.value ?? ''),
                    isDrunk: false,
                    drunkAt: null,
                    bottleLocationId: locationValue || null,
                    userId: null,
                    quantity
                };

                try {
                    setLoading(true);
                    const response = await sendJson('/wine-manager/bottles', {
                        method: 'POST',
                        body: JSON.stringify(payload)
                    });

                    if (detailAddPrice) {
                        detailAddPrice.value = '';
                    }
                    if (detailAddLocation) {
                        detailAddLocation.value = '';
                    }
                    if (detailAddQuantity) {
                        detailAddQuantity.value = '1';
                    }

                    await renderDetails(response, true);
                    showMessage(quantity > 1 ? 'Bottles added successfully.' : 'Bottle added successfully.', 'success');
                } catch (error) {
                    showMessage(error.message, 'error');
                } finally {
                    setLoading(false);
                }
            }

<<<<<<< HEAD
            function updateDetailAddButtonState() {
                refreshDetailAddElements();
                if (!detailAddButton) {
                    return;
                }

                const hasSummary = Boolean(selectedSummary && (selectedSummary.wineVintageId || selectedSummary.wineId));
                const shouldDisable = Boolean(detailAddRow?.hidden) || !hasSummary;

                if (detailAddButton.disabled !== shouldDisable) {
                    detailAddButton.disabled = shouldDisable;
                }

                if (shouldDisable) {
                    detailAddButton.setAttribute('aria-disabled', 'true');
                    detailAddButton.setAttribute('tabindex', '-1');
                } else {
                    detailAddButton.removeAttribute('aria-disabled');
                    detailAddButton.removeAttribute('tabindex');
                    if (detailAddButton.hasAttribute('disabled') && !detailAddButton.disabled) {
                        detailAddButton.removeAttribute('disabled');
                    }
                }
            }

            function logDetailAddButtonState(context = '') {
                refreshDetailAddElements();
                if (typeof window === 'undefined' || !window.console || typeof window.console.log !== 'function') {
                    return;
                }

                if (!detailAddButton) {
                    window.console.log('[BottleManagementModal] add button state', {
                        context,
                        buttonExists: false
                    });
                    return;
                }

                const rect = detailAddButton.getBoundingClientRect?.() ?? { top: 0, left: 0, width: 0, height: 0 };
                let topElementSummary = null;

                if (typeof document !== 'undefined'
                    && typeof document.elementFromPoint === 'function'
                    && rect
                    && Number.isFinite(rect.left)
                    && Number.isFinite(rect.top)) {
                    const centerX = rect.left + (Number(rect.width) || 0) / 2;
                    const centerY = rect.top + (Number(rect.height) || 0) / 2;
                    const topElement = document.elementFromPoint(centerX, centerY);
                    if (topElement) {
                        topElementSummary = {
                            tagName: topElement.tagName,
                            id: topElement.id || null,
                            className: typeof topElement.className === 'string' ? topElement.className : null,
                            matchesButton: topElement === detailAddButton || detailAddButton.contains(topElement)
                        };
                    }
                }

                let computedStyles = null;
                if (typeof window.getComputedStyle === 'function') {
                    computedStyles = window.getComputedStyle(detailAddButton);
                }

                window.console.log('[BottleManagementModal] add button state', {
                    context,
                    disabled: detailAddButton.disabled,
                    hidden: detailAddRow?.hidden ?? null,
                    hasSelectedSummary: Boolean(selectedSummary),
                    hasSummaryIdentifier: Boolean(selectedSummary && (selectedSummary.wineVintageId || selectedSummary.wineId)),
                    pointerEvents: computedStyles?.pointerEvents ?? null,
                    visibility: computedStyles?.visibility ?? null,
                    display: computedStyles?.display ?? null,
                    rect: {
                        top: rect.top,
                        left: rect.left,
                        width: rect.width,
                        height: rect.height
                    },
                    topElement: topElementSummary
                });
            }

=======
>>>>>>> e30b8c64
            function setLoading(state) {
                loading = state;
                if (addWineButton) {
                    addWineButton.disabled = state;
                }
                if (detailAddButton) {
                    detailAddButton.disabled = state || Boolean(detailAddRow?.hidden);
                }
            }

            function setSummaryRowLoading(row, state) {
                if (state) {
                    row.classList.add('loading');
                } else {
                    row.classList.remove('loading');
                }

                row.querySelectorAll('input, select, button').forEach(element => {
                    element.disabled = state;
                });
            }

            function setRowLoading(row, state) {
                if (!row) {
                    return;
                }

                if (state) {
                    row.classList.add('loading');
                } else {
                    row.classList.remove('loading');
                }

                row.querySelectorAll('input, button, select').forEach(element => {
                    element.disabled = state;
                });

                if (state && activeDetailActionsMenu) {
                    const menuRow = activeDetailActionsMenu.closest('tr');
                    if (menuRow === row) {
                        closeActiveDetailActionsMenu();
                    }
                }
            }

            function disableNotesAddRow(disabled) {
                if (notesAddScore) {
                    notesAddScore.disabled = disabled;
                }
                if (notesAddText) {
                    notesAddText.disabled = disabled;
                }
                if (notesAddButton) {
                    notesAddButton.disabled = disabled;
                }
            }

            function clearNotesAddInputs() {
                if (notesAddScore) {
                    notesAddScore.value = '';
                }
                if (notesAddText) {
                    notesAddText.value = '';
                }
            }

            function showNotesMessage(text, state) {
                if (!notesMessage) {
                    return;
                }

                if (!text) {
                    notesMessage.style.display = 'none';
                    notesMessage.textContent = '';
                    return;
                }

                notesMessage.dataset.state = state ?? 'info';
                notesMessage.textContent = text;
                notesMessage.style.display = 'block';
            }

            function setNotesHeader(summary, noteCount) {
                if (!notesTitle || !notesSubtitle) {
                    return;
                }

                if (!summary) {
                    notesTitle.textContent = 'Consumption Notes';
                    notesSubtitle.textContent = 'Select a bottle to view consumption notes.';
                    if (notesAddUserDisplay) {
                        notesAddUserDisplay.textContent = '—';
                        notesAddUserDisplay.dataset.userId = '';
                    }
                    return;
                }

                const wineName = summary.wineName ?? '';
                const vintage = summary.vintage ?? '';
                notesTitle.textContent = wineName && vintage ? `${wineName} • ${vintage}` : wineName || 'Consumption Notes';

                const parts = [];

                if (typeof noteCount === 'number') {
                    parts.push(`${noteCount} note${noteCount === 1 ? '' : 's'}`);
                }

                const owner = summary.userName ?? summary.UserName ?? '';
                const summaryUserId = summary.userId ?? summary.UserId ?? '';
                if (owner) {
                    parts.push(`Owner: ${owner}`);
                } else if (summaryUserId) {
                    parts.push('Owner: You');
                }

                const location = summary.bottleLocation ?? '';
                if (location) {
                    parts.push(`Location: ${location}`);
                }

                if (summary.isDrunk) {
                    const formatted = formatDateTime(summary.drunkAt ?? '')?.replace('T', ' ');
                    parts.push(formatted ? `Drunk at ${formatted}` : 'Drunk');
                }

                notesSubtitle.textContent = parts.length > 0 ? parts.join(' · ') : 'Consumption notes';

                if (notesAddUserDisplay) {
                    notesAddUserDisplay.dataset.userId = summaryUserId ? String(summaryUserId) : '';
                    if (owner) {
                        notesAddUserDisplay.textContent = owner;
                    } else if (summaryUserId) {
                        notesAddUserDisplay.textContent = 'You';
                    } else {
                        notesAddUserDisplay.textContent = '—';
                    }
                }
            }

            function setNotesLoading(state) {
                notesLoading = state;
                disableNotesAddRow(state || !notesSelectedBottleId);
            }

            function setNoteRowLoading(row, state) {
                if (!row) {
                    return;
                }

                if (state) {
                    row.classList.add('loading');
                } else {
                    row.classList.remove('loading');
                }

                row.querySelectorAll('button, select, textarea, input').forEach(element => {
                    element.disabled = state;
                });
            }

            function shouldIgnoreDetailRowClick(event) {
                const target = event.target;
                return Boolean(target && target.closest('button, select, input, textarea, label, a'));
            }

            async function handleDetailRowSelection(row, detail, summary) {
                if (!notesEnabled || !row || !detail) {
                    return;
                }

                await referenceDataPromise;
                await openNotesPanel(row, detail, summary);
            }

            async function openNotesPanel(row, detail, summary) {
                if (!notesEnabled || !detailsPanel || !notesPanel) {
                    return;
                }

                const bottleId = detail?.bottleId ?? detail?.BottleId ?? row?.dataset?.bottleId;
                if (!bottleId) {
                    return;
                }

                notesSelectedBottleId = bottleId;

                if (selectedDetailRowElement && selectedDetailRowElement !== row) {
                    selectedDetailRowElement.classList.remove('selected');
                }

                selectedDetailRowElement = row;
                row.classList.add('selected');

                detailsPanel.classList.add('notes-visible');
                notesPanel.setAttribute('aria-hidden', 'false');

                const headerSummary = {
                    wineName: summary?.wineName ?? summary?.WineName ?? '',
                    vintage: summary?.vintage ?? summary?.Vintage,
                    bottleLocation: detail?.bottleLocation ?? detail?.BottleLocation ?? '',
                    userId: detail?.userId ?? detail?.UserId ?? '',
                    userName: detail?.userName ?? detail?.UserName ?? '',
                    isDrunk: Boolean(detail?.isDrunk ?? detail?.IsDrunk),
                    drunkAt: detail?.drunkAt ?? detail?.DrunkAt ?? null
                };

                setNotesHeader(headerSummary);
                showNotesMessage('', 'info');
                clearNotesAddInputs();
                disableNotesAddRow(notesLoading);

                await loadNotesForBottle(bottleId);
            }

            async function loadNotesForBottle(bottleId) {
                if (!notesEnabled || !notesBody) {
                    return;
                }

                notesBody.querySelectorAll('.note-row').forEach(r => r.remove());
                if (notesEmptyRow) {
                    notesEmptyRow.hidden = false;
                }

                if (!bottleId) {
                    return;
                }

                try {
                    setNotesLoading(true);
                    showNotesMessage('Loading consumption notes…', 'info');
                    const response = await sendJson(`/wine-manager/bottles/${bottleId}/notes`, { method: 'GET' });
                    renderNotes(response);
                    showNotesMessage('', 'info');
                } catch (error) {
                    showNotesMessage(error.message, 'error');
                } finally {
                    setNotesLoading(false);
                }
            }

            function renderNotes(data) {
                if (!notesEnabled || !notesBody) {
                    return;
                }

                const rawBottle = data?.bottle ?? data?.Bottle ?? null;
                const summary = normalizeBottleNoteSummary(rawBottle);
                const rawNotes = Array.isArray(data?.notes)
                    ? data.notes
                    : Array.isArray(data?.Notes)
                        ? data.Notes
                        : [];
                const notes = rawNotes.map(normalizeNote).filter(Boolean);

                if (summary) {
                    setNotesHeader(summary, notes.length);
                    updateScoresFromNotesSummary(summary);
                } else if (!notesSelectedBottleId) {
                    setNotesHeader(null);
                }

                notesBody.querySelectorAll('.note-row').forEach(r => r.remove());

                if (notes.length === 0) {
                    if (notesEmptyRow) {
                        notesEmptyRow.hidden = false;
                    }
                    return;
                }

                if (notesEmptyRow) {
                    notesEmptyRow.hidden = true;
                }

                notes.forEach(note => {
                    const row = buildNoteRow(note);
                    notesBody.appendChild(row);
                });
            }

            function buildNoteRow(note) {
                const row = document.createElement('tr');
                row.className = 'note-row';
                row.dataset.noteId = note.id ?? note.Id ?? '';

                const rawScore = note.score ?? note.Score ?? null;
                const scoreValue = rawScore == null ? '' : String(rawScore);
                const scoreDisplayValue = formatScore(rawScore);
                const noteText = note.note ?? note.Note ?? '';
                const userId = note.userId ?? note.UserId ?? '';
                const userName = note.userName ?? note.UserName ?? '';
                const normalizedUserId = userId ? String(userId) : '';
                const currentUserId = notesAddUserDisplay?.dataset?.userId ?? '';
                let userLabel = userName;
                if (!userLabel) {
                    if (normalizedUserId && currentUserId && normalizedUserId === currentUserId) {
                        userLabel = 'You';
                    } else {
                        userLabel = '—';
                    }
                }

                row.dataset.userId = normalizedUserId;
                const canEdit = Boolean(normalizedUserId) && Boolean(currentUserId)
                    ? normalizedUserId === currentUserId
                    : false;

                if (!canEdit) {
                    row.classList.add('note-row--readonly');
                }

                const noteDisplayValue = noteText
                    ? escapeHtml(noteText).replace(/\r?\n/g, '<br />')
                    : '—';

                const scoreCellContent = canEdit
                    ? `<input type="number" class="note-score" min="0" max="10" step="0.1" value="${escapeHtml(scoreValue)}" placeholder="0-10" />`
                    : `<span class="note-score-display">${escapeHtml(scoreDisplayValue)}</span>`;

                const noteCellContent = canEdit
                    ? `<textarea class="note-text" rows="3">${escapeHtml(noteText)}</textarea>`
                    : `<div class="note-text-display">${noteDisplayValue}</div>`;

                const actionsCellContent = canEdit
                    ? `<button type="button" class="crud-table__action-button save-note">Save</button>
                        <button type="button" class="crud-table__action-button secondary delete-note">Delete</button>`
                    : `<span class="note-actions-readonly" aria-hidden="true">—</span>`;

                row.dataset.editable = canEdit ? 'true' : 'false';

                row.innerHTML = `
                    <td class="note-user"><span class="note-user-name">${escapeHtml(userLabel)}</span></td>
                    <td>${scoreCellContent}</td>
                    <td>${noteCellContent}</td>
                    <td class="actions">
                        ${actionsCellContent}
                    </td>`;

                if (canEdit) {
                    const scoreInput = row.querySelector('.note-score');
                    const noteTextarea = row.querySelector('.note-text');
                    const saveButton = row.querySelector('.save-note');
                    const deleteButton = row.querySelector('.delete-note');

                    saveButton?.addEventListener('click', async () => {
                        if (!notesSelectedBottleId || notesLoading) {
                            return;
                        }

                        const noteValue = noteTextarea?.value?.trim() ?? '';
                        if (!noteValue) {
                            showNotesMessage('Note text is required.', 'error');
                            return;
                        }

                        const parsedScore = parseScore(scoreInput?.value ?? '');
                        if (parsedScore === undefined) {
                            showNotesMessage('Score must be between 0 and 10.', 'error');
                            return;
                        }

                        const payload = {
                            note: noteValue,
                            score: parsedScore
                        };

                        try {
                            setNoteRowLoading(row, true);
                            const response = await sendJson(`/wine-manager/notes/${note.id ?? note.Id}`, {
                                method: 'PUT',
                                body: JSON.stringify(payload)
                            });
                            renderNotes(response);
                            showNotesMessage('Note updated.', 'success');
                        } catch (error) {
                            showNotesMessage(error.message, 'error');
                        } finally {
                            setNoteRowLoading(row, false);
                        }
                    });

                    deleteButton?.addEventListener('click', async () => {
                        if (!notesSelectedBottleId || notesLoading) {
                            return;
                        }

                        const confirmed = window.confirm('Delete this consumption note?');
                        if (!confirmed) {
                            return;
                        }

                        try {
                            setNoteRowLoading(row, true);
                            const response = await sendJson(`/wine-manager/notes/${note.id ?? note.Id}`, {
                                method: 'DELETE'
                            });
                            renderNotes(response);
                            showNotesMessage('Note deleted.', 'success');
                        } catch (error) {
                            showNotesMessage(error.message, 'error');
                        } finally {
                            setNoteRowLoading(row, false);
                        }
                    });
                }

                return row;
            }

            function closeNotesPanel() {
                if (!notesEnabled || !detailsPanel || !notesPanel) {
                    return;
                }

                if (selectedDetailRowElement) {
                    selectedDetailRowElement.classList.remove('selected');
                }

                selectedDetailRowElement = null;
                notesSelectedBottleId = null;
                detailsPanel.classList.remove('notes-visible');
                notesPanel.setAttribute('aria-hidden', 'true');

                if (notesBody) {
                    notesBody.querySelectorAll('.note-row').forEach(r => r.remove());
                }

                if (notesEmptyRow) {
                    notesEmptyRow.hidden = false;
                }

                clearNotesAddInputs();
                disableNotesAddRow(true);
                setNotesHeader(null);
                showNotesMessage('', 'info');
            }

            async function handleAddNote() {
                if (!notesEnabled || !notesSelectedBottleId || notesLoading) {
                    return;
                }

                const noteValue = notesAddText?.value?.trim() ?? '';
                if (!noteValue) {
                    showNotesMessage('Note text is required.', 'error');
                    return;
                }

                const parsedScore = parseScore(notesAddScore?.value ?? '');
                if (parsedScore === undefined) {
                    showNotesMessage('Score must be between 0 and 10.', 'error');
                    return;
                }

                const payload = {
                    bottleId: notesSelectedBottleId,
                    note: noteValue,
                    score: parsedScore
                };

                try {
                    setNotesLoading(true);
                    const response = await sendJson('/wine-manager/notes', {
                        method: 'POST',
                        body: JSON.stringify(payload)
                    });
                    renderNotes(response);
                    showNotesMessage('Note saved.', 'success');
                    clearNotesAddInputs();
                } catch (error) {
                    showNotesMessage(error.message, 'error');
                } finally {
                    setNotesLoading(false);
                }
            }

            function normalizeBottleNoteSummary(raw) {
                if (!raw) {
                    return null;
                }

                return {
                    bottleId: pick(raw, ['bottleId', 'BottleId']),
                    wineVintageId: pick(raw, ['wineVintageId', 'WineVintageId']),
                    wineName: pick(raw, ['wineName', 'WineName']) ?? '',
                    vintage: pick(raw, ['vintage', 'Vintage']),
                    bottleLocation: pick(raw, ['bottleLocation', 'BottleLocation']) ?? '',
                    userId: pick(raw, ['userId', 'UserId']) ?? '',
                    userName: pick(raw, ['userName', 'UserName']) ?? '',
                    isDrunk: Boolean(pick(raw, ['isDrunk', 'IsDrunk'])),
                    drunkAt: pick(raw, ['drunkAt', 'DrunkAt']),
                    bottleAverageScore: pick(raw, ['bottleAverageScore', 'BottleAverageScore']),
                    groupAverageScore: pick(raw, ['groupAverageScore', 'GroupAverageScore'])
                };
            }

            function updateScoresFromNotesSummary(summary) {
                if (!summary) {
                    return;
                }

                const bottleId = summary.bottleId ?? summary.BottleId ?? notesSelectedBottleId;
                const bottleAverage = summary.bottleAverageScore ?? summary.BottleAverageScore ?? null;
                if (bottleId) {
                    const detailRow = detailsBody.querySelector(`.detail-row[data-bottle-id="${bottleId}"]`);
                    const averageCell = detailRow?.querySelector('.detail-average');
                    if (averageCell) {
                        averageCell.textContent = formatScore(bottleAverage);
                    }
                }

                const groupId = summary.wineVintageId ?? summary.WineVintageId ?? selectedGroupId;
                const groupAverage = summary.groupAverageScore ?? summary.GroupAverageScore ?? null;
                if (groupId) {
                    const summaryRow = inventoryTable.querySelector(`.group-row[data-group-id="${groupId}"]`);
                    const scoreCell = summaryRow?.querySelector('[data-field="score"]');
                    if (scoreCell) {
                        scoreCell.textContent = formatScore(groupAverage);
                    }
                }

                if (selectedSummary) {
                    selectedSummary.averageScore = groupAverage ?? null;
                }
            }

            function updateDetailRowNote(bottleId, noteId, noteText, noteScore) {
                if (!detailsBody) {
                    return;
                }

                const row = detailsBody.querySelector(`.detail-row[data-bottle-id="${bottleId}"]`);
                if (!row) {
                    return;
                }

                if (noteId) {
                    row.dataset.noteId = String(noteId);
                } else {
                    delete row.dataset.noteId;
                }

                if (noteScore !== undefined && noteScore !== null) {
                    const numericScore = Number(noteScore);
                    row.dataset.noteScore = Number.isFinite(numericScore) ? String(numericScore) : '';
                } else {
                    delete row.dataset.noteScore;
                }

                const detailContext = row[DETAIL_ROW_DATA_KEY] ?? {};
                if (!row[DETAIL_ROW_DATA_KEY]) {
                    row[DETAIL_ROW_DATA_KEY] = detailContext;
                }

                detailContext.currentUserNoteId = noteId ? String(noteId) : null;
                detailContext.currentUserNote = typeof noteText === 'string'
                    ? noteText
                    : noteText != null
                        ? String(noteText)
                        : '';

                if (noteScore === undefined || noteScore === null) {
                    detailContext.currentUserScore = null;
                } else {
                    const parsedScore = Number(noteScore);
                    detailContext.currentUserScore = Number.isFinite(parsedScore) ? parsedScore : null;
                }

                if (!detailContext.bottleId) {
                    detailContext.bottleId = row.dataset.bottleId ?? '';
                }

                if (!detailContext.userId) {
                    detailContext.userId = row.dataset.userId ?? '';
                }
            }

            function normalizeNote(raw) {
                if (!raw) {
                    return null;
                }

                const rawScore = pick(raw, ['score', 'Score']);
                const normalizedScore = (() => {
                    if (rawScore == null || rawScore === '') {
                        return null;
                    }

                    const parsed = Number(rawScore);
                    return Number.isFinite(parsed) ? parsed : null;
                })();
                const rawUserId = pick(raw, ['userId', 'UserId']) ?? '';
                const normalizedUserId = rawUserId ? String(rawUserId) : '';

                return {
                    id: pick(raw, ['id', 'Id']),
                    note: pick(raw, ['note', 'Note']) ?? '',
                    score: normalizedScore,
                    userId: normalizedUserId,
                    userName: pick(raw, ['userName', 'UserName']) ?? ''
                };
            }

            function extractUserNoteFromNotesResponse(data, userId) {
                const normalizedUserId = userId ? String(userId) : '';
                const rawNotes = Array.isArray(data?.notes)
                    ? data.notes
                    : Array.isArray(data?.Notes)
                        ? data.Notes
                        : [];
                const notes = rawNotes.map(normalizeNote).filter(Boolean);

                if (normalizedUserId) {
                    const match = notes.find(note => {
                        const noteUserId = note?.userId ?? note?.UserId ?? '';
                        return noteUserId && String(noteUserId) === normalizedUserId;
                    });
                    if (match) {
                        return match;
                    }
                }

                return notes.length === 1 ? notes[0] : null;
            }

            function parsePrice(value) {
                if (!value) {
                    return null;
                }

                const parsed = Number.parseFloat(value);
                return Number.isFinite(parsed) ? parsed : null;
            }

            function parseDateOnly(value) {
                if (!value) {
                    return null;
                }

                const date = new Date(`${value}T00:00:00`);
                return Number.isNaN(date.getTime()) ? null : date.toISOString();
            }

            function parseDateTime(value) {
                if (!value) {
                    return null;
                }

                const date = new Date(value);
                return Number.isNaN(date.getTime()) ? null : date.toISOString();
            }

            function formatDateDisplay(value) {
                if (!value) {
                    return '—';
                }

                const date = new Date(value);
                if (Number.isNaN(date.getTime())) {
                    return '—';
                }

                return date.toLocaleDateString(undefined, {
                    year: 'numeric',
                    month: 'short',
                    day: 'numeric'
                });
            }

            function formatDateTime(value) {
                if (!value) {
                    return '';
                }

                const date = new Date(value);
                if (Number.isNaN(date.getTime())) {
                    return '';
                }

                const year = date.getFullYear();
                const month = String(date.getMonth() + 1).padStart(2, '0');
                const day = String(date.getDate()).padStart(2, '0');
                const hours = String(date.getHours()).padStart(2, '0');
                const minutes = String(date.getMinutes()).padStart(2, '0');
                return `${year}-${month}-${day}T${hours}:${minutes}`;
            }

            function formatDateInputValue(value) {
                if (!value) {
                    return '';
                }

                const date = value instanceof Date ? value : new Date(value);
                if (Number.isNaN(date.getTime())) {
                    return '';
                }

                const year = date.getFullYear();
                const month = String(date.getMonth() + 1).padStart(2, '0');
                const day = String(date.getDate()).padStart(2, '0');
                return `${year}-${month}-${day}`;
            }

            function normalizeIsoDate(value) {
                if (!value) {
                    return '';
                }

                const date = value instanceof Date ? value : new Date(value);
                return Number.isNaN(date.getTime()) ? '' : date.toISOString();
            }

            function shortId(id) {
                if (!id) {
                    return '';
                }

                const value = String(id);
                return value.length > 8 ? `${value.substring(0, 8)}…` : value;
            }

            function showMessage(text, state) {
                if (!text) {
                    messageBanner.style.display = 'none';
                    messageBanner.textContent = '';
                    return;
                }

                messageBanner.dataset.state = state ?? 'info';
                messageBanner.textContent = text;
                messageBanner.style.display = 'block';
            }

            function buildAppellationDisplay(summary) {
                const subApp = summary?.subAppellation ?? summary?.SubAppellation;
                const appellation = summary?.appellation ?? summary?.Appellation;

                if (subApp && appellation && !equalsIgnoreCase(subApp, appellation)) {
                    return `${subApp} (${appellation})`;
                }

                if (subApp) {
                    return subApp;
                }

                if (appellation) {
                    return appellation;
                }

                return '—';
            }

            function equalsIgnoreCase(a, b) {
                if (a == null || b == null) {
                    return false;
                }

                return String(a).toLowerCase() === String(b).toLowerCase();
            }

            function pick(obj, keys) {
                for (const key of keys) {
                    if (obj && obj[key] !== undefined && obj[key] !== null) {
                        return obj[key];
                    }
                }

                return undefined;
            }

            function normalizeWineOption(raw) {
                if (!raw) {
                    return null;
                }

                const id = pick(raw, ['id', 'Id']);
                if (!id) {
                    return null;
                }

                const name = pick(raw, ['name', 'Name']) ?? '';
                const subAppellation = pick(raw, ['subAppellation', 'SubAppellation']);
                const appellation = pick(raw, ['appellation', 'Appellation']);
                const region = pick(raw, ['region', 'Region']);
                const country = pick(raw, ['country', 'Country']);
                const color = pick(raw, ['color', 'Color']) ?? '';
                const rawVintages = Array.isArray(raw?.vintages)
                    ? raw.vintages
                    : Array.isArray(raw?.Vintages)
                        ? raw.Vintages
                        : [];
                const vintages = rawVintages
                    .map((value) => Number(value))
                    .filter((value) => Number.isInteger(value))
                    .sort((a, b) => b - a);

                const locationParts = [];
                if (subAppellation) {
                    locationParts.push(subAppellation);
                }
                if (appellation && !equalsIgnoreCase(appellation, subAppellation)) {
                    locationParts.push(appellation);
                }
                if (region) {
                    locationParts.push(region);
                }
                if (country) {
                    locationParts.push(country);
                }

                const labelParts = [name];
                if (locationParts.length > 0) {
                    labelParts.push(`(${locationParts.join(' • ')})`);
                }

                return {
                    id: String(id),
                    name,
                    color,
                    subAppellation,
                    appellation,
                    region,
                    country,
                    vintages,
                    label: labelParts.join(' ')
                };
            }

            function createCreateWineOption(query) {
                const trimmed = (query ?? '').trim();
                const hasQuery = trimmed.length > 0;
                return {
                    id: '__create_wine__',
                    name: 'Create wine',
                    label: hasQuery ? `Create “${trimmed}”` : 'Create wine',
                    isCreateWine: true,
                    isAction: true,
                    query: trimmed
                };
            }

            function appendActionOptions(options, query, { includeCreate } = {}) {
                const baseOptions = Array.isArray(options)
                    ? options.filter(option => option && option.isCreateWine !== true)
                    : [];
                const trimmed = (query ?? '').trim();
                const hasQuery = trimmed.length > 0;
                const shouldIncludeCreate = includeCreate ?? hasQuery;
                const canAppendCreate = hasQuery || includeCreate === true;

                if (shouldIncludeCreate && canAppendCreate) {
                    baseOptions.push(createCreateWineOption(trimmed));
                }

                return baseOptions;
            }

            function normalizeSummary(raw) {
                if (!raw) {
                    return null;
                }

                return {
                    wineVintageId: pick(raw, ['wineVintageId', 'WineVintageId']),
                    wineId: pick(raw, ['wineId', 'WineId']),
                    wineName: pick(raw, ['wineName', 'WineName']) ?? '',
                    subAppellation: pick(raw, ['subAppellation', 'SubAppellation']),
                    appellation: pick(raw, ['appellation', 'Appellation']),
                    subAppellationId: pick(raw, ['subAppellationId', 'SubAppellationId']),
                    appellationId: pick(raw, ['appellationId', 'AppellationId']),
                    vintage: pick(raw, ['vintage', 'Vintage']),
                    bottleCount: Number(pick(raw, ['bottleCount', 'BottleCount']) ?? 0),
                    statusLabel: pick(raw, ['statusLabel', 'StatusLabel']) ?? '',
                    statusCssClass: pick(raw, ['statusCssClass', 'StatusCssClass']) ?? '',
                    averageScore: pick(raw, ['averageScore', 'AverageScore']),
                    color: pick(raw, ['color', 'Color']) ?? ''
                };
            }

            function normalizeDetail(raw) {
                if (!raw) {
                    return null;
                }

                const rawBottleId = pick(raw, ['bottleId', 'BottleId']);
                const rawUserId = pick(raw, ['userId', 'UserId']);
                const rawNoteId = pick(raw, ['currentUserNoteId', 'CurrentUserNoteId']);
                const rawNoteText = pick(raw, ['currentUserNote', 'CurrentUserNote']);
                const rawNoteScore = pick(raw, ['currentUserScore', 'CurrentUserScore']);
                const normalizedNoteScore = (() => {
                    if (rawNoteScore == null || rawNoteScore === '') {
                        return null;
                    }

                    const parsed = Number(rawNoteScore);
                    return Number.isFinite(parsed) ? parsed : null;
                })();

                return {
                    bottleId: rawBottleId ? String(rawBottleId) : '',
                    price: pick(raw, ['price', 'Price']),
                    isDrunk: Boolean(pick(raw, ['isDrunk', 'IsDrunk'])),
                    drunkAt: pick(raw, ['drunkAt', 'DrunkAt']),
                    bottleLocationId: pick(raw, ['bottleLocationId', 'BottleLocationId']),
                    bottleLocation: pick(raw, ['bottleLocation', 'BottleLocation']),
                    userId: rawUserId ? String(rawUserId) : '',
                    userName: pick(raw, ['userName', 'UserName']) ?? '',
                    vintage: pick(raw, ['vintage', 'Vintage']),
                    wineName: pick(raw, ['wineName', 'WineName']),
                    averageScore: pick(raw, ['averageScore', 'AverageScore']),
                    currentUserNoteId: rawNoteId ? String(rawNoteId) : null,
                    currentUserNote: typeof rawNoteText === 'string'
                        ? rawNoteText
                        : rawNoteText != null
                            ? String(rawNoteText)
                            : '',
                    currentUserScore: normalizedNoteScore,
                    wineVintageId: pick(raw, ['wineVintageId', 'WineVintageId'])
                };
            }

            async function sendJson(url, options) {
                const requestInit = {
                    headers: {
                        'Content-Type': 'application/json'
                    },
                    credentials: 'same-origin',
                    ...options
                };

                const response = await fetch(url, requestInit);
                if (!response.ok) {
                    let message = `${response.status} ${response.statusText}`;
                    try {
                        const problem = await response.json();
                        if (typeof problem === 'string') {
                            message = problem;
                        } else if (problem?.title) {
                            message = problem.title;
                        } else if (problem?.message) {
                            message = problem.message;
                        }
                    } catch {
                        const text = await response.text();
                        if (text) {
                            message = text;
                        }
                    }

                    throw new Error(message);
                }

                if (response.status === 204) {
                    return {};
                }

                return response.json();
            }

            function escapeHtml(value) {
                if (value == null) {
                    return '';
                }

                return String(value)
                    .replace(/&/g, '&amp;')
                    .replace(/</g, '&lt;')
                    .replace(/>/g, '&gt;')
                    .replace(/"/g, '&quot;')
                    .replace(/'/g, '&#39;');
            }

            window.WineInventoryTables.hideDetailsPanel = function () {
                showInventoryView();
                resetDetailsView();
            };

};

if (document.readyState === 'loading') {
    window.addEventListener('DOMContentLoaded', () => {
        window.WineInventoryTables.initialize();
    });
} else {
    window.WineInventoryTables.initialize();
}

window.addEventListener('pageshow', (event) => {
    if (event.persisted) {
        window.WineInventoryTables?.hideDetailsPanel?.();
    }
});<|MERGE_RESOLUTION|>--- conflicted
+++ resolved
@@ -2206,7 +2206,6 @@
             }
 
             function bindDetailAddRow() {
-<<<<<<< HEAD
                 if (detailAddHandlersBound) {
                     logDetailAddButtonState('bindDetailAddRow');
                     return;
@@ -2222,13 +2221,11 @@
 
                 detailAddHandlersBound = true;
                 logDetailAddButtonState('bindDetailAddRow');
-=======
                 if (!detailAddRow || !detailAddButton) {
                     return;
                 }
 
                 detailAddButton.addEventListener('click', handleAddBottle);
->>>>>>> e30b8c64
             }
 
             function bindDrinkBottleModal() {
@@ -4427,7 +4424,6 @@
                 }
             }
 
-<<<<<<< HEAD
             function updateDetailAddButtonState() {
                 refreshDetailAddElements();
                 if (!detailAddButton) {
@@ -4512,8 +4508,6 @@
                 });
             }
 
-=======
->>>>>>> e30b8c64
             function setLoading(state) {
                 loading = state;
                 if (addWineButton) {
