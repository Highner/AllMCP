@model AllMCPSolution.Controllers.WineSurferLandingViewModel
@using System.Globalization
@using System.Linq
@using System.Text.Json
@{
    Layout = null;
}
<!DOCTYPE html>
<html lang="en">
<head>
    <meta charset="utf-8" />
    <meta name="viewport" content="width=device-width, initial-scale=1" />
    <title>Wine Surfer</title>
    <style>
        :root {
            color-scheme: dark;
        }

        * {
            box-sizing: border-box;
        }

        body {
            margin: 0;
            min-height: 100vh;
            background: #050505;
            color: #f4f1ea;
            font-family: 'Segoe UI', Tahoma, Geneva, Verdana, sans-serif;
        }

        body.requires-auth {
            overflow: hidden;
        }

        .page-content {
            min-height: 100vh;
            display: flex;
            flex-direction: column;
            transition: filter 0.25s ease;
        }

        body.requires-auth .page-content {
            filter: blur(14px);
            pointer-events: none;
            user-select: none;
        }

        .login-overlay {
            position: fixed;
            inset: 0;
            display: flex;
            align-items: center;
            justify-content: center;
            padding: 32px 20px;
            background: rgba(5, 5, 5, 0.78);
            backdrop-filter: blur(10px);
            z-index: 100;
            opacity: 0;
            pointer-events: none;
            visibility: hidden;
            transition: opacity 0.3s ease;
        }

        body.requires-auth .login-overlay {
            opacity: 1;
            pointer-events: auto;
            visibility: visible;
        }

        body.is-authenticated .login-overlay {
            opacity: 0;
            pointer-events: none;
        }

        .top-bar {
            display: flex;
            align-items: center;
            justify-content: space-between;
            padding: 24px 32px;
            position: sticky;
            top: 0;
            background: rgba(5, 5, 5, 0.92);
            backdrop-filter: blur(8px);
            border-bottom: 1px solid rgba(244, 241, 234, 0.08);
            z-index: 10;
        }

        .brand {
            display: flex;
            align-items: center;
            gap: 12px;
            letter-spacing: 4px;
            text-transform: uppercase;
            font-weight: 600;
            font-size: 20px;
        }

        .burger {
            width: 48px;
            height: 48px;
            border-radius: 12px;
            border: 1px solid rgba(244, 241, 234, 0.15);
            background: rgba(244, 241, 234, 0.05);
            display: inline-flex;
            align-items: center;
            justify-content: center;
            cursor: pointer;
            transition: background 0.2s ease, border-color 0.2s ease;
        }

        .burger span {
            position: relative;
            width: 20px;
            height: 2px;
            background: #f4f1ea;
            display: block;
        }

        .burger span::before,
        .burger span::after {
            content: "";
            position: absolute;
            left: 0;
            width: 100%;
            height: 2px;
            background: #f4f1ea;
            transition: transform 0.2s ease;
        }

        .burger span::before {
            transform: translateY(-6px);
        }

        .burger span::after {
            transform: translateY(6px);
        }

        .burger.active span {
            background: transparent;
        }

        .burger.active span::before {
            transform: rotate(45deg);
        }

        .burger.active span::after {
            transform: rotate(-45deg);
        }

        .menu-panel {
            position: absolute;
            top: 76px;
            right: 32px;
            background: rgba(12, 12, 12, 0.95);
            border: 1px solid rgba(244, 241, 234, 0.1);
            border-radius: 16px;
            padding: 20px;
            min-width: 220px;
            box-shadow: 0 18px 50px rgba(0, 0, 0, 0.45);
            display: none;
        }

        .menu-panel.open {
            display: block;
        }

        .menu-panel a {
            display: block;
            padding: 12px 16px;
            border-radius: 10px;
            color: #f4f1ea;
            text-decoration: none;
            letter-spacing: 1.5px;
            text-transform: uppercase;
            font-size: 12px;
            transition: background 0.2s ease, transform 0.2s ease;
        }

        .menu-panel a:hover {
            background: rgba(244, 241, 234, 0.12);
            transform: translateX(4px);
        }

        main {
            flex: 1;
            padding: 80px 24px 60px;
            display: flex;
            flex-direction: column;
            align-items: center;
            gap: 48px;
        }

        h1 {
            font-size: clamp(48px, 6vw, 96px);
            margin: 0;
            letter-spacing: 12px;
            text-transform: uppercase;
            text-align: center;
        }

        .tagline {
            font-size: 18px;
            max-width: 680px;
            text-align: center;
            line-height: 1.7;
            color: rgba(244, 241, 234, 0.75);
            letter-spacing: 2px;
            text-transform: uppercase;
        }

        .login-card {
            width: min(100%, 520px);
            padding: 28px 32px;
            border-radius: 20px;
            border: 1px solid rgba(244, 241, 234, 0.12);
            background: rgba(12, 12, 12, 0.85);
            box-shadow: 0 20px 60px rgba(0, 0, 0, 0.45);
            display: flex;
            flex-direction: column;
            gap: 18px;
        }

        .login-card h2 {
            margin: 0;
            font-size: 20px;
            letter-spacing: 3px;
            text-transform: uppercase;
        }

        .login-card p {
            margin: 0;
            font-size: 14px;
            letter-spacing: 1.6px;
            text-transform: uppercase;
            color: rgba(244, 241, 234, 0.6);
        }

        .login-card form {
            display: flex;
            flex-direction: column;
            gap: 18px;
        }

        .login-field {
            display: flex;
            flex-direction: column;
            gap: 8px;
        }

        .login-field label {
            font-size: 12px;
            letter-spacing: 2px;
            text-transform: uppercase;
            color: rgba(244, 241, 234, 0.65);
        }

        .login-field input {
            padding: 12px 14px;
            border-radius: 10px;
            border: 1px solid rgba(244, 241, 234, 0.18);
            background: rgba(20, 20, 20, 0.9);
            color: #f4f1ea;
            font-size: 16px;
            letter-spacing: 0.5px;
        }

        .login-actions {
            display: flex;
            flex-wrap: wrap;
            gap: 12px;
        }

        .login-actions button {
            padding: 12px 24px;
            border-radius: 10px;
            border: none;
            font-size: 12px;
            font-weight: 600;
            text-transform: uppercase;
            letter-spacing: 2px;
            cursor: pointer;
            transition: transform 0.2s ease, background 0.2s ease;
        }

        .login-actions button.primary {
            background: #f4f1ea;
            color: #050505;
        }

        .login-actions button.secondary {
            background: rgba(244, 241, 234, 0.08);
            color: #f4f1ea;
            border: 1px solid rgba(244, 241, 234, 0.2);
        }

        .login-actions button:hover {
            transform: translateY(-2px);
        }

        .login-status {
            min-height: 20px;
            font-size: 13px;
            letter-spacing: 1.4px;
            text-transform: uppercase;
            color: rgba(244, 241, 234, 0.65);
        }

        .login-status.success {
            color: #7bd88f;
        }

        .login-status.error {
            color: #ff9d9d;
        }

        .login-continue {
            display: inline-flex;
            align-items: center;
            justify-content: center;
            gap: 10px;
            padding: 12px 24px;
            border-radius: 10px;
            border: 1px solid rgba(244, 241, 234, 0.25);
            background: rgba(244, 241, 234, 0.08);
            color: #f4f1ea;
            text-decoration: none;
            letter-spacing: 2px;
            text-transform: uppercase;
            font-size: 12px;
        }

        .login-continue:hover {
            border-color: rgba(244, 241, 234, 0.4);
        }

        .map-shell {
            position: relative;
            width: min(100%, 960px);
            aspect-ratio: 16 / 9;
            border-radius: 24px;
            background: radial-gradient(circle at 30% 30%, rgba(244, 241, 234, 0.08), transparent 55%),
                        radial-gradient(circle at 70% 70%, rgba(244, 241, 234, 0.06), transparent 60%),
                        rgba(12, 12, 12, 0.85);
            border: 1px solid rgba(244, 241, 234, 0.12);
            overflow: hidden;
            box-shadow: 0 24px 80px rgba(0, 0, 0, 0.45);
        }

        .world-map {
            position: absolute;
            inset: 0;
            width: 100%;
            height: 100%;
            pointer-events: auto;
        }

        .world-map svg {
            width: 100%;
            height: 100%;
            display: block;
        }

        .world-map .country {
            fill: rgba(244, 241, 234, 0.05);
            stroke: none;
        }

        .highlight-group {
            cursor: pointer;
        }

        .highlight-point circle {
            transition: r 0.25s ease, fill 0.25s ease, opacity 0.25s ease;
        }

        .highlight-point circle.halo {
            fill: rgba(244, 241, 234, 0.15);
            opacity: 0.65;
        }

        .highlight-point circle.core {
            fill: rgba(244, 241, 234, 0.9);
        }

        .highlight-point.is-hovered circle.halo,
        .highlight-point.is-selected circle.halo {
            opacity: 1;
            fill: rgba(244, 241, 234, 0.35);
        }

        .highlight-point.is-hovered circle.core,
        .highlight-point.is-selected circle.core {
            r: 4.8;
        }

        .highlight-label {
            font-size: 10px;
            text-transform: uppercase;
            letter-spacing: 1.5px;
            fill: rgba(244, 241, 234, 0.82);
            paint-order: stroke;
            stroke: rgba(5, 5, 5, 0.8);
            stroke-width: 2;
            opacity: 0;
            transition: opacity 0.25s ease;
        }

        .highlight-point.is-hovered .highlight-label,
        .highlight-point.is-selected .highlight-label {
            opacity: 1;
        }

        .regions-panel {
            display: grid;
            grid-template-columns: repeat(auto-fit, minmax(240px, 1fr));
            gap: 18px;
            width: min(100%, 960px);
        }

        .region-card {
            border: 1px solid rgba(244, 241, 234, 0.12);
            border-radius: 18px;
            padding: 18px 22px;
            background: rgba(10, 10, 10, 0.85);
            backdrop-filter: blur(4px);
            display: flex;
            flex-direction: column;
            gap: 10px;
            transition: transform 0.2s ease, border-color 0.2s ease;
        }

        .region-card:hover {
            transform: translateY(-4px);
            border-color: rgba(244, 241, 234, 0.35);
        }

        .region-card.is-hovered,
        .region-card.is-selected {
            border-color: rgba(244, 241, 234, 0.45);
            box-shadow: 0 0 24px rgba(244, 241, 234, 0.12);
        }

        .region-card.is-selected {
            transform: translateY(-6px);
        }

        .region-card .label {
            letter-spacing: 2px;
            font-size: 14px;
            text-transform: uppercase;
        }

        .region-card .country {
            font-size: 12px;
            text-transform: uppercase;
            letter-spacing: 2px;
            color: rgba(244, 241, 234, 0.6);
        }

        .region-card .inventory-overview {
            margin: 12px 0 0;
            padding-top: 12px;
            border-top: 1px solid rgba(244, 241, 234, 0.08);
            display: grid;
            grid-template-columns: repeat(auto-fit, minmax(110px, 1fr));
            gap: 12px;
        }

        .inventory-overview {
            margin: 0;
        }

        .inventory-overview .metric {
            display: flex;
            flex-direction: column;
            gap: 4px;
        }

        .inventory-overview dt {
            font-size: 11px;
            letter-spacing: 1.6px;
            text-transform: uppercase;
            color: rgba(244, 241, 234, 0.6);
            margin: 0;
        }

        .inventory-overview dd {
            margin: 0;
            font-size: 20px;
            font-weight: 500;
            letter-spacing: 1px;
        }

        @@media (max-width: 768px) {
            .top-bar {
                padding: 18px 20px;
            }

            .brand {
                font-size: 16px;
                letter-spacing: 3px;
            }

            main {
                padding-top: 60px;
            }

            h1 {
                letter-spacing: 8px;
            }

            .highlight-label {
                font-size: 9px;
            }
        }
    </style>
    <link rel="stylesheet" href="/css/wine-surfer-shadcn.css" />
</head>
<<<<<<< HEAD
<body>
    <header class="top-bar">
        <div class="brand">Wine Surfer</div>
        <button id="menuToggle" class="burger" type="button" aria-expanded="false" aria-controls="menuPanel">
            <span></span>
        </button>
        <nav id="menuPanel" class="menu-panel" aria-hidden="true">
            <a href="/wine-manager">Wine Inventory</a>
            <a href="/wine-surfer/sisterhoods">Sisterhoods</a>
        </nav>
    </header>
    <main>
        <h1>Wine Surfer</h1>
        <p class="tagline">Chart the journeys of every bottle in your cellar, explore terroirs across the globe, and feel the pulse of vintages riding the waves of time.</p>
=======
<body class="requires-auth">
    <div id="loginOverlay" class="login-overlay" role="dialog" aria-modal="true" aria-labelledby="loginHeading">
>>>>>>> 53a94a04
        <section class="login-card" aria-labelledby="loginHeading">
            <div>
                <h2 id="loginHeading">Sign in to your cellar</h2>
                <p>Log in to continue tracking bottles and tasting notes.</p>
            </div>
            <form id="loginForm" novalidate>
                <div class="login-field">
                    <label for="loginName">Name</label>
                    <input id="loginName" name="name" type="text" list="loginUserSuggestions" placeholder="Ada Lovelace" autocomplete="name" required />
                    <datalist id="loginUserSuggestions"></datalist>
                </div>
                <div class="login-field">
                    <label for="loginTaste">Taste profile <span aria-hidden="true">(optional)</span></label>
                    <input id="loginTaste" name="tasteProfile" type="text" placeholder="Bold reds, coastal whites" autocomplete="off" />
                </div>
                <input type="hidden" id="loginAction" name="action" value="login" />
                <div class="login-actions">
                    <button type="submit" class="primary" data-login-action="login">Sign in</button>
                    <button type="submit" class="secondary" data-login-action="create">Create profile</button>
                </div>
            </form>
            <div id="loginStatus" class="login-status" role="status" aria-live="polite"></div>
        </section>
    </div>
    <div class="page-content">
        <header class="top-bar">
            <div class="brand">Wine Surfer</div>
            <button id="menuToggle" class="burger" type="button" aria-expanded="false" aria-controls="menuPanel">
                <span></span>
            </button>
            <nav id="menuPanel" class="menu-panel" aria-hidden="true">
                <a href="/wine-manager">Wine Inventory</a>
            </nav>
        </header>
        <main>
        <h1>Wine Surfer</h1>
        <p class="tagline">Chart the journeys of every bottle in your cellar, explore terroirs across the globe, and feel the pulse of vintages riding the waves of time.</p>
        <a id="loginContinue" class="login-continue" href="/wine-manager" hidden>Open wine manager</a>
        <section class="map-shell" aria-label="World map highlighting wine regions">
            <div id="map" class="world-map" role="img" aria-hidden="true"></div>
        </section>
        <script id="wineHighlightData" type="application/json">
            @Html.Raw(JsonSerializer.Serialize(Model.HighlightPoints
                .Select((point, index) => new
                {
                    index,
                    point.Label,
                    point.Country,
                    point.Latitude,
                    point.Longitude,
                    point.BottlesCellared,
                    point.BottlesConsumed,
                    point.AverageScore
                }), new JsonSerializerOptions { PropertyNamingPolicy = JsonNamingPolicy.CamelCase }))
        </script>
        <section class="regions-panel" aria-label="Highlighted wine regions">
            @for (var i = 0; i < Model.HighlightPoints.Count; i++)
            {
                var point = Model.HighlightPoints[i];
                <article class="region-card" data-region-index="@i">
                    <span class="label">@point.Label</span>
                    @if (!string.IsNullOrWhiteSpace(point.Country))
                    {
                        <span class="country">@point.Country</span>
                    }
                    <dl class="inventory-overview" aria-label="Inventory overview for @point.Label">
                        <div class="metric">
                            <dt>Cellared</dt>
                            <dd>@point.BottlesCellared</dd>
                        </div>
                        <div class="metric">
                            <dt>Consumed</dt>
                            <dd>@point.BottlesConsumed</dd>
                        </div>
                        <div class="metric">
                            <dt>Avg. Score</dt>
                            <dd>
                                @(point.AverageScore.HasValue
                                    ? point.AverageScore.Value.ToString("0.0", CultureInfo.InvariantCulture)
                                    : "—")
                            </dd>
                        </div>
                    </dl>
                </article>
            }
            @if (!Model.HighlightPoints.Any())
            {
                <article class="region-card">
                    <span class="label">No wine regions available yet</span>
                    <span class="country">Add bottles to your inventory to light up the map.</span>
                </article>
            }
        </section>
    </main>
    </div>
    <script>
        (function setupWineSurferLogin() {
            const loginForm = document.getElementById('loginForm');
            if (!loginForm) {
                return;
            }

            const loginAction = document.getElementById('loginAction');
            const loginStatus = document.getElementById('loginStatus');
            const continueLink = document.getElementById('loginContinue');
            const nameInput = document.getElementById('loginName');
            const tasteInput = document.getElementById('loginTaste');
            const suggestions = document.getElementById('loginUserSuggestions');
            const loginOverlay = document.getElementById('loginOverlay');
            const bodyElement = document.body;
            const actionButtons = loginForm.querySelectorAll('[data-login-action]');
            const knownSuggestionKeys = new Set();

            function setAuthenticationState(isAuthenticated) {
                if (isAuthenticated) {
                    bodyElement?.classList.add('is-authenticated');
                    bodyElement?.classList.remove('requires-auth');
                    loginOverlay?.setAttribute('aria-hidden', 'true');
                    loginOverlay?.setAttribute('inert', '');
                } else {
                    bodyElement?.classList.remove('is-authenticated');
                    bodyElement?.classList.add('requires-auth');
                    loginOverlay?.setAttribute('aria-hidden', 'false');
                    loginOverlay?.removeAttribute('inert');
                    if (nameInput) {
                        window.requestAnimationFrame(() => nameInput.focus());
                    }
                }
            }

            function setStatus(message, tone) {
                if (!loginStatus) {
                    return;
                }

                loginStatus.textContent = message ?? '';
                loginStatus.className = `login-status ${tone ?? ''}`.trim();
            }

            function updateContinueLink(user) {
                if (!continueLink || !user) {
                    return;
                }

                const displayName = user.name ?? user.Name;
                if (!displayName) {
                    return;
                }

                continueLink.hidden = false;
                continueLink.textContent = `Open wine manager as ${displayName}`;
                continueLink.setAttribute('href', '/wine-manager');
            }

            function handleAuthenticated(user, { statusMessage } = {}) {
                if (statusMessage) {
                    setStatus(statusMessage, 'success');
                } else {
                    setStatus('', null);
                }

                updateContinueLink(user);
                setAuthenticationState(true);
            }

            function persistUser(user) {
                try {
                    const payload = {
                        userId: user.userId ?? user.UserId ?? '',
                        name: user.name ?? user.Name ?? '',
                        tasteProfile: user.tasteProfile ?? user.TasteProfile ?? ''
                    };
                    if (!payload.userId || !payload.name) {
                        return;
                    }

                    window.localStorage?.setItem('wineSurferUser', JSON.stringify(payload));
                } catch (error) {
                    console.warn('Unable to persist login information', error);
                }
            }

            function ensureSuggestion(name) {
                if (!suggestions || !name) {
                    return;
                }

                const key = name.trim().toLowerCase();
                if (!key || knownSuggestionKeys.has(key)) {
                    return;
                }

                const option = document.createElement('option');
                option.value = name;
                suggestions.appendChild(option);
                knownSuggestionKeys.add(key);
            }

            async function loadUsers() {
                if (!suggestions) {
                    return;
                }

                try {
                    const response = await fetch('/wine-surfer/users', { headers: { Accept: 'application/json' } });
                    if (!response.ok) {
                        return;
                    }

                    const items = await response.json();
                    if (!Array.isArray(items)) {
                        return;
                    }

                    suggestions.innerHTML = '';
                    knownSuggestionKeys.clear();

                    items.forEach(item => {
                        const name = item?.name ?? item?.Name;
                        if (!name) {
                            return;
                        }

                        ensureSuggestion(name);
                    });
                } catch (error) {
                    console.warn('Unable to load user suggestions', error);
                }
            }

            function restoreStoredUser() {
                try {
                    const raw = window.localStorage?.getItem('wineSurferUser');
                    if (!raw) {
                        return false;
                    }

                    const stored = JSON.parse(raw);
                    if (!stored || !stored.name || !stored.userId) {
                        return false;
                    }

                    handleAuthenticated(stored, { statusMessage: `Signed in as ${stored.name}.` });
                    ensureSuggestion(stored.name);
                    return true;
                } catch (error) {
                    console.warn('Unable to restore stored login', error);
                    return false;
                }
            }

            actionButtons.forEach(button => {
                button.addEventListener('click', () => {
                    if (loginAction) {
                        loginAction.value = button.dataset.loginAction ?? 'login';
                    }
                });
            });

            loginForm.addEventListener('submit', async (event) => {
                event.preventDefault();

                if (!nameInput) {
                    return;
                }

                const nameValue = nameInput.value?.trim();
                if (!nameValue) {
                    setStatus('Please enter your name to continue.', 'error');
                    nameInput.focus();
                    return;
                }

                const payload = {
                    name: nameValue,
                    tasteProfile: tasteInput?.value?.trim() || null,
                    createIfMissing: (loginAction?.value ?? 'login') === 'create'
                };

                try {
                    setStatus('Signing in…', null);
                    const response = await fetch('/wine-surfer/login', {
                        method: 'POST',
                        headers: {
                            'Content-Type': 'application/json',
                            Accept: 'application/json'
                        },
                        body: JSON.stringify(payload)
                    });

                    if (!response.ok) {
                        let message = 'Unable to sign in right now.';
                        try {
                            const problem = await response.json();
                            if (problem?.errors) {
                                const allErrors = Object.values(problem.errors)
                                    .flat()
                                    .filter(Boolean);
                                if (allErrors.length) {
                                    message = allErrors.join(' ');
                                }
                            } else if (problem?.title) {
                                message = problem.title;
                            }
                        } catch (error) {
                            console.warn('Unable to parse login error response', error);
                        }

                        setStatus(message, 'error');
                        return;
                    }

                    const result = await response.json();
                    persistUser(result);
                    ensureSuggestion(result?.name ?? result?.Name ?? nameValue);
                    handleAuthenticated(result, { statusMessage: `Signed in as ${result?.name ?? result?.Name ?? nameValue}.` });
                    if (tasteInput && payload.createIfMissing) {
                        tasteInput.value = payload.tasteProfile ?? '';
                    }
                } catch (error) {
                    console.error('Login request failed', error);
                    setStatus('Login failed — please try again.', 'error');
                }
            });

            const wasRestored = restoreStoredUser();
            if (!wasRestored) {
                setAuthenticationState(false);
            }

            loadUsers();
        })();
    </script>
    <script src="https://cdn.jsdelivr.net/npm/d3@7/dist/d3.min.js" crossorigin="anonymous"></script>
    <script src="https://cdn.jsdelivr.net/npm/topojson-client@3/dist/topojson-client.min.js" crossorigin="anonymous"></script>
    <script>
        (function renderMap() {
            const mapContainer = document.getElementById('map');
            if (!mapContainer || typeof d3 === 'undefined' || typeof topojson === 'undefined') {
                return;
            }

            const width = 960;
            const height = 540;

            const highlightDataElement = document.getElementById('wineHighlightData');
            const highlightData = highlightDataElement?.textContent?.trim()?.length
                ? JSON.parse(highlightDataElement.textContent)
                : [];
            highlightDataElement?.remove();

            const svg = d3.select(mapContainer)
                .append('svg')
                .attr('class', 'map-svg')
                .attr('viewBox', `0 0 ${width} ${height}`)
                .attr('preserveAspectRatio', 'xMidYMid meet')
                .attr('aria-hidden', 'true');

            const mapGroup = svg.append('g')
                .attr('class', 'map-group');

            const countryLayer = mapGroup.append('g')
                .attr('class', 'country-layer');

            const highlightGroup = mapGroup.append('g')
                .attr('class', 'highlight-group');

            const projection = d3.geoMercator();
            const path = d3.geoPath(projection);

            const zoomBehavior = d3.zoom()
                .scaleExtent([1, 8])
                .translateExtent([[0, 0], [width, height]])
                .on('zoom', (event) => {
                    mapGroup.attr('transform', event.transform);
                });

            svg.call(zoomBehavior).on('dblclick.zoom', null);

            fetch('https://cdn.jsdelivr.net/npm/world-atlas@2/countries-110m.json')
                .then(response => response.json())
                .then(worldData => {
                    const countries = topojson.feature(worldData, worldData.objects.countries);
                    const latitudeLimit = 60;
                    const visibleBand = {
                        type: 'Polygon',
                        coordinates: [[
                            [-180, -latitudeLimit],
                            [180, -latitudeLimit],
                            [180, latitudeLimit],
                            [-180, latitudeLimit],
                            [-180, -latitudeLimit]
                        ]]
                    };

                    projection.fitExtent(
                        [[0, 0], [width, height]],
                        visibleBand
                    );

                    countryLayer
                        .selectAll('path')
                        .data(countries.features)
                        .join('path')
                        .attr('class', 'country')
                        .attr('d', path);

                    const highlightPoints = highlightGroup
                        .selectAll('g.highlight-point')
                        .data(highlightData)
                        .join('g')
                        .attr('class', 'highlight-point')
                        .attr('transform', d => {
                            const projected = projection([d.longitude, d.latitude]);
                            return projected ? `translate(${projected[0]}, ${projected[1]})` : null;
                        });

                    highlightPoints.append('circle')
                        .attr('class', 'halo')
                        .attr('r', 9);

                    highlightPoints.append('circle')
                        .attr('class', 'core')
                        .attr('r', 3.2);

                    highlightPoints.append('text')
                        .attr('class', 'highlight-label')
                        .attr('y', 16)
                        .attr('text-anchor', 'middle')
                        .text(d => d.label ?? '');

                    highlightPoints.append('title')
                        .text(d => d.label ?? '');

                    const regionCards = Array.from(document.querySelectorAll('.region-card'));

                    let selectedIndex = null;

                    const setHoveredIndex = (index) => {
                        highlightPoints.classed('is-hovered', d => d.index === index);
                        regionCards.forEach(card => {
                            const cardIndex = Number(card.dataset?.regionIndex ?? -1);
                            card.classList.toggle('is-hovered', cardIndex === index);
                        });
                    };

                    const focusOnPoint = (point) => {
                        if (!point) {
                            return;
                        }

                        const coordinates = projection([point.longitude, point.latitude]);
                        if (!coordinates) {
                            return;
                        }

                        const [x, y] = coordinates;
                        const scale = 3.2;
                        svg.transition()
                            .duration(600)
                            .call(
                                zoomBehavior.transform,
                                d3.zoomIdentity
                                    .translate(width / 2, height / 2)
                                    .scale(scale)
                                    .translate(-x, -y)
                            );
                    };

                    const setSelectedIndex = (index, { focus = false } = {}) => {
                        if (index === selectedIndex) {
                            return;
                        }

                        selectedIndex = index;
                        highlightPoints.classed('is-selected', d => d.index === index);
                        regionCards.forEach(card => {
                            const cardIndex = Number(card.dataset?.regionIndex ?? -1);
                            const isSelected = cardIndex === index;
                            card.classList.toggle('is-selected', isSelected);
                            if (isSelected) {
                                card.scrollIntoView({ block: 'nearest', behavior: 'smooth' });
                            }
                        });

                        if (focus) {
                            const point = highlightData.find(d => d.index === index);
                            focusOnPoint(point);
                        }
                    };

                    highlightPoints
                        .on('mouseenter', (_, d) => setHoveredIndex(d.index))
                        .on('mouseleave', () => setHoveredIndex(null))
                        .on('click', (_, d) => setSelectedIndex(d.index, { focus: true }));

                    regionCards.forEach(card => {
                        const index = Number(card.dataset?.regionIndex ?? -1);
                        if (!Number.isInteger(index) || index < 0) {
                            return;
                        }

                        card.addEventListener('mouseenter', () => setHoveredIndex(index));
                        card.addEventListener('mouseleave', () => setHoveredIndex(null));
                        card.addEventListener('click', () => setSelectedIndex(index, { focus: true }));
                    });

                    if (highlightData.length) {
                        setSelectedIndex(highlightData[0].index, { focus: false });
                    }
                })
                .catch(error => {
                    console.error('Failed to render world map', error);
                });
        })();
    </script>
    <script>
        const toggle = document.getElementById('menuToggle');
        const panel = document.getElementById('menuPanel');

        const closeMenu = () => {
            toggle.classList.remove('active');
            toggle.setAttribute('aria-expanded', 'false');
            panel.classList.remove('open');
            panel.setAttribute('aria-hidden', 'true');
        };

        toggle?.addEventListener('click', () => {
            const isOpen = toggle.classList.toggle('active');
            toggle.setAttribute('aria-expanded', String(isOpen));
            panel.classList.toggle('open', isOpen);
            panel.setAttribute('aria-hidden', String(!isOpen));
        });

        document.addEventListener('click', (event) => {
            if (!panel.contains(event.target) && event.target !== toggle) {
                closeMenu();
            }
        });

        document.addEventListener('keydown', (event) => {
            if (event.key === 'Escape') {
                closeMenu();
            }
        });
    </script>
</body>
</html><|MERGE_RESOLUTION|>--- conflicted
+++ resolved
@@ -516,7 +516,6 @@
     </style>
     <link rel="stylesheet" href="/css/wine-surfer-shadcn.css" />
 </head>
-<<<<<<< HEAD
 <body>
     <header class="top-bar">
         <div class="brand">Wine Surfer</div>
@@ -531,10 +530,8 @@
     <main>
         <h1>Wine Surfer</h1>
         <p class="tagline">Chart the journeys of every bottle in your cellar, explore terroirs across the globe, and feel the pulse of vintages riding the waves of time.</p>
-=======
 <body class="requires-auth">
     <div id="loginOverlay" class="login-overlay" role="dialog" aria-modal="true" aria-labelledby="loginHeading">
->>>>>>> 53a94a04
         <section class="login-card" aria-labelledby="loginHeading">
             <div>
                 <h2 id="loginHeading">Sign in to your cellar</h2>
