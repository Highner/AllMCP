--- conflicted
+++ resolved
@@ -1077,7 +1077,6 @@
                         </div>
                     }
                 </div>
-<<<<<<< HEAD
                 @if (!isCreateMode)
                 {
                     if (hasPairingContent)
@@ -1107,8 +1106,6 @@
                         <div class="status-banner error food-suggestions__error" role="alert">@foodSuggestionError</div>
                     }
                 }
-=======
->>>>>>> 4305ffa8
                 @if (isCreateMode)
                 {
                     <p class="empty-state">Add bottles after you create this sip session.</p>
