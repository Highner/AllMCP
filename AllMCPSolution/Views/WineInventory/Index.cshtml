--- conflicted
+++ resolved
@@ -334,9 +334,7 @@
             </section>
         }
     </main>
-<<<<<<< HEAD
     <script src="/js/wine-inventory-tables.js"></script>
-=======
     <script>
         (function () {
             const inventoryTable = document.getElementById('inventory-table');
@@ -2032,6 +2030,5 @@
         })();
     </script>
 
->>>>>>> 57cdefb9
 </body>
 </html>